/*****************************************************************************
 *
 * This file is part of Mapnik (c++ mapping toolkit)
 *
 * Copyright (C) 2011 Artem Pavlenko
 *
 * This library is free software; you can redistribute it and/or
 * modify it under the terms of the GNU Lesser General Public
 * License as published by the Free Software Foundation; either
 * version 2.1 of the License, or (at your option) any later version.
 *
 * This library is distributed in the hope that it will be useful,
 * but WITHOUT ANY WARRANTY; without even the implied warranty of
 * MERCHANTABILITY or FITNESS FOR A PARTICULAR PURPOSE.  See the GNU
 * Lesser General Public License for more details.
 *
 * You should have received a copy of the GNU Lesser General Public
 * License along with this library; if not, write to the Free Software
 * Foundation, Inc., 51 Franklin St, Fifth Floor, Boston, MA  02110-1301  USA
 *
 *****************************************************************************/

//mapnik
#include <mapnik/debug.hpp>
#include <mapnik/text_symbolizer.hpp>
#include <mapnik/enumeration.hpp>
#include <mapnik/text/formatting/text.hpp>


// boost
#include <boost/scoped_ptr.hpp>


namespace mapnik
{

<<<<<<< HEAD
=======
static const char * halo_rasterizer_strings[] = {
    "full",
    "fast",
    ""
};

IMPLEMENT_ENUM( halo_rasterizer_e, halo_rasterizer_strings )


static const char * label_placement_strings[] = {
    "point",
    "line",
    "vertex",
    "interior",
    ""
};


IMPLEMENT_ENUM( label_placement_e, label_placement_strings )

static const char * vertical_alignment_strings[] = {
    "top",
    "middle",
    "bottom",
    "auto",
    ""
};


IMPLEMENT_ENUM( vertical_alignment_e, vertical_alignment_strings )

static const char * horizontal_alignment_strings[] = {
    "left",
    "middle",
    "right",
    "auto",
    ""
};


IMPLEMENT_ENUM( horizontal_alignment_e, horizontal_alignment_strings )

static const char * justify_alignment_strings[] = {
    "left",
    "center", // not 'middle' in order to match CSS
    "right",
    "auto",
    ""
};


IMPLEMENT_ENUM( justify_alignment_e, justify_alignment_strings )

static const char * text_transform_strings[] = {
    "none",
    "uppercase",
    "lowercase",
    "capitalize",
    ""
};


IMPLEMENT_ENUM( text_transform_e, text_transform_strings )


>>>>>>> e66d0076
text_symbolizer::text_symbolizer(text_placements_ptr placements)
: symbolizer_base(),
    placement_options_(placements),
    halo_rasterizer_(HALO_RASTERIZER_FULL)
{

}

text_symbolizer::text_symbolizer(expression_ptr name, std::string const& face_name,
                                 double size, color const& fill,
                                 text_placements_ptr placements)
    : symbolizer_base(),
      placement_options_(placements),
      halo_rasterizer_(HALO_RASTERIZER_FULL)
{
    set_name(name);
    set_face_name(face_name);
    set_text_size(size);
    set_fill(fill);
}

text_symbolizer::text_symbolizer(expression_ptr name, double size, color const& fill,
                                 text_placements_ptr placements)
    : symbolizer_base(),
      placement_options_(placements),
      halo_rasterizer_(HALO_RASTERIZER_FULL)
{
    set_name(name);
    set_text_size(size);
    set_fill(fill);
}

text_symbolizer::text_symbolizer(text_symbolizer const& rhs)
    : symbolizer_base(rhs),
      placement_options_(rhs.placement_options_),
      halo_rasterizer_(rhs.halo_rasterizer_)
      /*TODO: Copy options! */
{
}

text_symbolizer& text_symbolizer::operator=(text_symbolizer const& other)
{
    if (this == &other)
        return *this;
    placement_options_ = other.placement_options_; /*TODO: Copy options? */
    halo_rasterizer_ = other.halo_rasterizer_;
    return *this;
}

expression_ptr text_symbolizer::get_name() const
{
    formatting::text_node *node = dynamic_cast<formatting::text_node *>(placement_options_->defaults.format_tree().get());
    if (!node) return expression_ptr();
    return node->get_text();
}

void text_symbolizer::set_name(expression_ptr name)
{
    placement_options_->defaults.set_old_style_expression(name);
}

expression_ptr text_symbolizer::get_orientation() const
{
    return placement_options_->defaults.orientation;
}

void text_symbolizer::set_orientation(expression_ptr orientation)
{
    placement_options_->defaults.orientation = orientation;
}

std::string const&  text_symbolizer::get_face_name() const
{
    return placement_options_->defaults.format->face_name;
}

void text_symbolizer::set_face_name(std::string face_name)
{
    placement_options_->defaults.format->face_name = face_name;
}

void text_symbolizer::set_fontset(font_set const& fontset)
{
    placement_options_->defaults.format->fontset = fontset;
}

boost::optional<font_set> const& text_symbolizer::get_fontset() const
{
    return placement_options_->defaults.format->fontset;
}

double text_symbolizer::get_text_ratio() const
{
    return placement_options_->defaults.text_ratio;
}

void  text_symbolizer::set_text_ratio(double ratio)
{
    placement_options_->defaults.text_ratio = ratio;
}

double text_symbolizer::get_wrap_width() const
{
    return placement_options_->defaults.wrap_width;
}

void text_symbolizer::set_wrap_width(double width)
{
    placement_options_->defaults.wrap_width = width;
}

bool  text_symbolizer::get_wrap_before() const
{
    return placement_options_->defaults.wrap_before;
}

void  text_symbolizer::set_wrap_before(bool wrap_before)
{
    placement_options_->defaults.wrap_before = wrap_before;
}

unsigned char text_symbolizer::get_wrap_char() const
{
    return placement_options_->defaults.format->wrap_char;
}

std::string text_symbolizer::get_wrap_char_string() const
{
    return std::string(1, placement_options_->defaults.format->wrap_char);
}

void  text_symbolizer::set_wrap_char(unsigned char character)
{
    placement_options_->defaults.format->wrap_char = character;
}

void  text_symbolizer::set_wrap_char_from_string(std::string const& character)
{
    placement_options_->defaults.format->wrap_char = (character)[0];
}

text_transform_e  text_symbolizer::get_text_transform() const
{
    return placement_options_->defaults.format->text_transform;
}

void  text_symbolizer::set_text_transform(text_transform_e convert)
{
    placement_options_->defaults.format->text_transform = convert;
}

double text_symbolizer::get_line_spacing() const
{
    return placement_options_->defaults.format->line_spacing;
}

void  text_symbolizer::set_line_spacing(double spacing)
{
    placement_options_->defaults.format->line_spacing = spacing;
}

double text_symbolizer::get_character_spacing() const
{
    return placement_options_->defaults.format->character_spacing;
}

void  text_symbolizer::set_character_spacing(double spacing)
{
    placement_options_->defaults.format->character_spacing = spacing;
}

double text_symbolizer::get_label_spacing() const
{
    return placement_options_->defaults.label_spacing;
}

void  text_symbolizer::set_label_spacing(double spacing)
{
    placement_options_->defaults.label_spacing = spacing;
}

unsigned  text_symbolizer::get_label_position_tolerance() const
{
    return placement_options_->defaults.label_position_tolerance;
}

void  text_symbolizer::set_label_position_tolerance(unsigned tolerance)
{
    placement_options_->defaults.label_position_tolerance = tolerance;
}

bool  text_symbolizer::get_force_odd_labels() const
{
    return placement_options_->defaults.force_odd_labels;
}

void  text_symbolizer::set_force_odd_labels(bool force)
{
    placement_options_->defaults.force_odd_labels = force;
}

double text_symbolizer::get_max_char_angle_delta() const
{
    return placement_options_->defaults.max_char_angle_delta;
}

void text_symbolizer::set_max_char_angle_delta(double angle)
{
    placement_options_->defaults.max_char_angle_delta = angle;
}

void text_symbolizer::set_text_size(double size)
{
    placement_options_->defaults.format->text_size = size;
}

double text_symbolizer::get_text_size() const
{
    return placement_options_->defaults.format->text_size;
}

void text_symbolizer::set_fill(color const& fill)
{
    placement_options_->defaults.format->fill = fill;
}

color const&  text_symbolizer::get_fill() const
{
    return placement_options_->defaults.format->fill;
}

void  text_symbolizer::set_halo_fill(color const& fill)
{
    placement_options_->defaults.format->halo_fill = fill;
}

color const&  text_symbolizer::get_halo_fill() const
{
    return placement_options_->defaults.format->halo_fill;
}

void  text_symbolizer::set_halo_radius(double radius)
{
    placement_options_->defaults.format->halo_radius = radius;
}

double text_symbolizer::get_halo_radius() const
{
    return placement_options_->defaults.format->halo_radius;
}

void text_symbolizer::set_halo_rasterizer(halo_rasterizer_e rasterizer_p)
{
    halo_rasterizer_ = rasterizer_p;
}

halo_rasterizer_e text_symbolizer::get_halo_rasterizer() const
{
    return halo_rasterizer_;
}

void  text_symbolizer::set_label_placement(label_placement_e label_p)
{
    placement_options_->defaults.label_placement = label_p;
}

label_placement_e  text_symbolizer::get_label_placement() const
{
    return placement_options_->defaults.label_placement;
}

void  text_symbolizer::set_displacement(double x, double y)
{
    placement_options_->defaults.displacement.set(x, y);
}

void text_symbolizer::set_displacement(const pixel_position &p)
{
    placement_options_->defaults.displacement = p;
}

pixel_position const& text_symbolizer::get_displacement() const
{
    return placement_options_->defaults.displacement;
}

bool text_symbolizer::get_avoid_edges() const
{
    return placement_options_->defaults.avoid_edges;
}

void text_symbolizer::set_avoid_edges(bool avoid)
{
    placement_options_->defaults.avoid_edges = avoid;
}

bool text_symbolizer::largest_bbox_only() const
{
    return placement_options_->defaults.largest_bbox_only;
}

void text_symbolizer::set_largest_bbox_only(bool v)
{
    placement_options_->defaults.largest_bbox_only = v;
}

double text_symbolizer::get_minimum_distance() const
{
    return placement_options_->defaults.minimum_distance;
}

void text_symbolizer::set_minimum_distance(double distance)
{
    placement_options_->defaults.minimum_distance = distance;
}

double text_symbolizer::get_minimum_padding() const
{
    return placement_options_->defaults.minimum_padding;
}

void text_symbolizer::set_minimum_padding(double distance)
{
    placement_options_->defaults.minimum_padding = distance;
}

double text_symbolizer::get_minimum_path_length() const
{
    return placement_options_->defaults.minimum_path_length;
}

void text_symbolizer::set_minimum_path_length(double size)
{
    placement_options_->defaults.minimum_path_length = size;
}

void text_symbolizer::set_allow_overlap(bool overlap)
{
    placement_options_->defaults.allow_overlap = overlap;
}

bool text_symbolizer::get_allow_overlap() const
{
    return placement_options_->defaults.allow_overlap;
}

void text_symbolizer::set_text_opacity(double text_opacity)
{
    placement_options_->defaults.format->text_opacity = text_opacity;
}

double text_symbolizer::get_text_opacity() const
{
    return placement_options_->defaults.format->text_opacity;
}

void text_symbolizer::set_vertical_alignment(vertical_alignment_e valign)
{
    placement_options_->defaults.valign = valign;
}

vertical_alignment_e text_symbolizer::get_vertical_alignment() const
{
    return placement_options_->defaults.valign;
}

void text_symbolizer::set_horizontal_alignment(horizontal_alignment_e halign)
{
    placement_options_->defaults.halign = halign;
}

horizontal_alignment_e text_symbolizer::get_horizontal_alignment() const
{
    return placement_options_->defaults.halign;
}

void text_symbolizer::set_justify_alignment(justify_alignment_e jalign)
{
    placement_options_->defaults.jalign = jalign;
}

justify_alignment_e text_symbolizer::get_justify_alignment() const
{
    return placement_options_->defaults.jalign;
}

text_placements_ptr text_symbolizer::get_placement_options() const
{
    return placement_options_;
}

void text_symbolizer::set_placement_options(text_placements_ptr placement_options)
{
    placement_options_ = placement_options;
}


}<|MERGE_RESOLUTION|>--- conflicted
+++ resolved
@@ -34,8 +34,6 @@
 namespace mapnik
 {
 
-<<<<<<< HEAD
-=======
 static const char * halo_rasterizer_strings[] = {
     "full",
     "fast",
@@ -45,63 +43,6 @@
 IMPLEMENT_ENUM( halo_rasterizer_e, halo_rasterizer_strings )
 
 
-static const char * label_placement_strings[] = {
-    "point",
-    "line",
-    "vertex",
-    "interior",
-    ""
-};
-
-
-IMPLEMENT_ENUM( label_placement_e, label_placement_strings )
-
-static const char * vertical_alignment_strings[] = {
-    "top",
-    "middle",
-    "bottom",
-    "auto",
-    ""
-};
-
-
-IMPLEMENT_ENUM( vertical_alignment_e, vertical_alignment_strings )
-
-static const char * horizontal_alignment_strings[] = {
-    "left",
-    "middle",
-    "right",
-    "auto",
-    ""
-};
-
-
-IMPLEMENT_ENUM( horizontal_alignment_e, horizontal_alignment_strings )
-
-static const char * justify_alignment_strings[] = {
-    "left",
-    "center", // not 'middle' in order to match CSS
-    "right",
-    "auto",
-    ""
-};
-
-
-IMPLEMENT_ENUM( justify_alignment_e, justify_alignment_strings )
-
-static const char * text_transform_strings[] = {
-    "none",
-    "uppercase",
-    "lowercase",
-    "capitalize",
-    ""
-};
-
-
-IMPLEMENT_ENUM( text_transform_e, text_transform_strings )
-
-
->>>>>>> e66d0076
 text_symbolizer::text_symbolizer(text_placements_ptr placements)
 : symbolizer_base(),
     placement_options_(placements),
