--- conflicted
+++ resolved
@@ -134,11 +134,7 @@
     parse_path.cpp
     parse_transform.cpp
     palette.cpp
-<<<<<<< HEAD
-=======
     path_expression_grammar.cpp
-    placement_finder.cpp
->>>>>>> 81937f73
     plugin.cpp
     png_reader.cpp
     point_symbolizer.cpp
