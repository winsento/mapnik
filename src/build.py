#
# This file is part of Mapnik (c++ mapping toolkit)
#
# Copyright (C) 2006 Artem Pavlenko, Jean-Francois Doyon
#
# Mapnik is free software; you can redistribute it and/or
# modify it under the terms of the GNU Lesser General Public
# License as published by the Free Software Foundation; either
# version 2.1 of the License, or (at your option) any later version.
#
# This library is distributed in the hope that it will be useful,
# but WITHOUT ANY WARRANTY; without even the implied warranty of
# MERCHANTABILITY or FITNESS FOR A PARTICULAR PURPOSE.  See the GNU
# Lesser General Public License for more details.
#
# You should have received a copy of the GNU Lesser General Public
# License along with this library; if not, write to the Free Software
# Foundation, Inc., 51 Franklin St, Fifth Floor, Boston, MA  02110-1301  USA
#
# $Id$


import os
import sys
import glob
from copy import copy
from subprocess import Popen, PIPE

Import('env')

lib_env = env.Clone()

def call(cmd, silent=True):
    stdin, stderr = Popen(cmd, shell=True, stdout=PIPE, stderr=PIPE).communicate()
    if not stderr:
        return stdin.strip()
    elif not silent:
        print stderr

def ldconfig(*args,**kwargs):
    call('ldconfig')

if env['LINKING'] == 'static':
    lib_env.Append(CXXFLAGS="-fPIC")

mapnik_lib_link_flag = ''

# note: .data gets the actual list to allow a true copy
# and avoids unintended pollution of other environments
libmapnik_cxxflags = copy(lib_env['CXXFLAGS'].data)

ABI_VERSION = env['ABI_VERSION']

filesystem = 'boost_filesystem%s' % env['BOOST_APPEND']
regex = 'boost_regex%s' % env['BOOST_APPEND']
system = 'boost_system%s' % env['BOOST_APPEND']

# clear out and re-set libs for this env
lib_env['LIBS'] = ['freetype','ltdl','png','tiff','z','proj',env['ICU_LIB_NAME'],filesystem,system,regex,'harfbuzz']

if env['JPEG']:
   lib_env['LIBS'].append('jpeg')

if len(env['EXTRA_FREETYPE_LIBS']):
    lib_env['LIBS'].extend(copy(env['EXTRA_FREETYPE_LIBS']))

# libxml2 should be optional but is currently not
# https://github.com/mapnik/mapnik/issues/913
lib_env['LIBS'].append('xml2')

if env['THREADING'] == 'multi':
    lib_env['LIBS'].append('boost_thread%s' % env['BOOST_APPEND'])


if env['RUNTIME_LINK'] == 'static':
    if 'icuuc' in env['ICU_LIB_NAME']:
        lib_env['LIBS'].append('icudata')
        lib_env['LIBS'].append('icui18n')
else:
    lib_env['LIBS'].insert(0, 'agg')

if env['PLATFORM'] == 'Darwin':
    mapnik_libname = env.subst(env['MAPNIK_LIB_NAME'])
    if env['FULL_LIB_PATH']:
        lib_path = '%s/%s' % (env['MAPNIK_LIB_BASE'],mapnik_libname)
    else:
        lib_path = mapnik_libname
    mapnik_lib_link_flag += ' -Wl,-install_name,%s' % lib_path
    _d = {'version':env['MAPNIK_VERSION_STRING'].replace('-pre','')}
    mapnik_lib_link_flag += ' -current_version %(version)s -compatibility_version %(version)s' % _d
else: # unix, non-macos
    mapnik_libname = env.subst(env['MAPNIK_LIB_NAME']) + (".%d.%d" % (int(ABI_VERSION[0]),int(ABI_VERSION[1])))
    if env['PLATFORM'] == 'SunOS':
        if env['CXX'].startswith('CC'):
            mapnik_lib_link_flag += ' -R. -h %s' % mapnik_libname
        else:
            mapnik_lib_link_flag += ' -Wl,-h,%s' %  mapnik_libname
    else: # Linux and others
        mapnik_lib_link_flag += ' -Wl,-rpath-link,. -Wl,-soname,%s' % mapnik_libname

source = Split(
    """
    color.cpp
    css_color_grammar.cpp
    conversions.cpp
    image_compositing.cpp
    image_scaling.cpp
    box2d.cpp
    building_symbolizer.cpp
    datasource_cache.cpp
    debug.cpp
    deepcopy.cpp
    expression_node.cpp
    expression_grammar.cpp
    expression_string.cpp
    expression.cpp
    transform_expression_grammar.cpp
    transform_expression.cpp
    feature_kv_iterator.cpp
    feature_type_style.cpp
    font_engine_freetype.cpp
    font_set.cpp
    gamma_method.cpp
    gradient.cpp
    graphics.cpp
    image_reader.cpp
    image_util.cpp
    layer.cpp
    line_symbolizer.cpp
    line_pattern_symbolizer.cpp
    map.cpp
    load_map.cpp
    memory.cpp
    parse_path.cpp
    parse_transform.cpp
    palette.cpp
    path_expression_grammar.cpp
    plugin.cpp
    png_reader.cpp
    point_symbolizer.cpp
    polygon_pattern_symbolizer.cpp
    polygon_symbolizer.cpp
    save_map.cpp
    shield_symbolizer.cpp
    text_symbolizer.cpp
    tiff_reader.cpp
    wkb.cpp
    wkb_generator.cpp
    projection.cpp
    proj_transform.cpp
    distance.cpp
    scale_denominator.cpp
    memory_datasource.cpp
    stroke.cpp
    symbolizer.cpp
    symbolizer_helpers.cpp
    unicode.cpp
    markers_symbolizer.cpp
    metawriter.cpp
    raster_colorizer.cpp
    wkt/wkt_factory.cpp
    metawriter_inmem.cpp
    metawriter_factory.cpp
    mapped_memory_cache.cpp
    marker_cache.cpp
    svg_parser.cpp
    svg_path_parser.cpp
    svg_points_parser.cpp
    svg_transform_parser.cpp
    warp.cpp
    json/feature_grammar.cpp
    json/feature_collection_parser.cpp
    json/geojson_generator.cpp
<<<<<<< HEAD
    markers_placement.cpp
=======
    processed_text.cpp
>>>>>>> 6fc8f3ab
    formatting/base.cpp
    formatting/expression.cpp
    formatting/list.cpp
    formatting/text.cpp
    formatting/format.cpp
    formatting/registry.cpp
    text_placements/registry.cpp
    text_placements/base.cpp
    text_placements/dummy.cpp
    text_placements/list.cpp
    text_placements/simple.cpp
    text_properties.cpp
    xml_tree.cpp
    config_error.cpp
    text/shaping.cpp
    text/layout.cpp
    text/itemizer.cpp
    text/scrptrun.cpp
    text/face.cpp
    text/placement_finder_ng.cpp
    text/renderer.cpp
    """
    )

if env['HAS_CAIRO']:
    lib_env.PrependUnique(LIBPATH=env['CAIROMM_LIBPATHS'])
    lib_env.Append(LIBS=env['CAIROMM_LINKFLAGS'])
    lib_env.Append(CXXFLAGS = '-DHAVE_CAIRO')
    libmapnik_cxxflags.append('-DHAVE_CAIRO')
    lib_env.PrependUnique(CPPPATH=copy(env['CAIROMM_CPPPATHS']))
    source.insert(0,'cairo_renderer.cpp')
    #cairo_env.PrependUnique(CPPPATH=env['CAIROMM_CPPPATHS'])
    # not safe, to much depends on graphics.hpp
    #cairo_env = lib_env.Clone()
    #cairo_env.Append(CXXFLAGS = '-DHAVE_CAIRO')
    #fixup = ['feature_type_style.cpp','load_map.cpp','cairo_renderer.cpp','graphics.cpp','image_util.cpp']
    #for cpp in fixup:
    #    if cpp in source:
    #        source.remove(cpp)
    #    if env['LINKING'] == 'static':
    #        source.insert(0,cairo_env.StaticObject(cpp))
    #    else:
    #        source.insert(0,cairo_env.SharedObject(cpp))


processor_cpp = 'feature_style_processor.cpp'

if env['RENDERING_STATS']:
    env3 = lib_env.Clone()
    env3.Append(CXXFLAGS='-DRENDERING_STATS')
    if env['LINKING'] == 'static':
        source.insert(0,env3.StaticObject(processor_cpp))
    else:
        source.insert(0,env3.SharedObject(processor_cpp))
else:
    source.insert(0,processor_cpp);

if env.get('BOOST_LIB_VERSION_FROM_HEADER'):
    boost_version_from_header = int(env['BOOST_LIB_VERSION_FROM_HEADER'].split('_')[1])
    if boost_version_from_header < 46:
        # avoid ubuntu issue with boost interprocess:
        # https://github.com/mapnik/mapnik/issues/1001
        env4 = lib_env.Clone()
        env4.Append(CXXFLAGS = '-fpermissive')
        cpp ='mapped_memory_cache.cpp'
        source.remove(cpp)
        if env['LINKING'] == 'static':
            source.insert(0,env4.StaticObject(cpp))
        else:
            source.insert(0,env4.SharedObject(cpp))

if env['JPEG']:
    source += Split(
        """
        jpeg_reader.cpp
        """)

# agg backend
source += Split(
    """
    agg/agg_renderer.cpp
    agg/process_building_symbolizer.cpp
    agg/process_line_symbolizer.cpp
    agg/process_line_pattern_symbolizer.cpp
    agg/process_text_symbolizer.cpp
    agg/process_point_symbolizer.cpp
    agg/process_polygon_symbolizer.cpp
    agg/process_polygon_pattern_symbolizer.cpp
    agg/process_raster_symbolizer.cpp
    agg/process_shield_symbolizer.cpp
    agg/process_markers_symbolizer.cpp
    agg/process_debug_symbolizer.cpp
    """
    )

if env['RUNTIME_LINK'] == "static":
    source += glob.glob('../deps/agg/src/' + '*.cpp')

# grid backend
source += Split(
    """
    grid/grid.cpp
    grid/grid_renderer.cpp
    grid/process_building_symbolizer.cpp
    grid/process_line_pattern_symbolizer.cpp
    grid/process_line_symbolizer.cpp
    grid/process_markers_symbolizer.cpp
    grid/process_point_symbolizer.cpp
    grid/process_polygon_pattern_symbolizer.cpp
    grid/process_polygon_symbolizer.cpp
    grid/process_raster_symbolizer.cpp
    grid/process_shield_symbolizer.cpp
    grid/process_text_symbolizer.cpp
    """)

if env['SVG_RENDERER']: # svg backend
    source += Split(
              """
        svg/svg_renderer.cpp
        svg/svg_generator.cpp
        svg/svg_output_attributes.cpp
        svg/process_symbolizers.cpp
        svg/process_building_symbolizer.cpp
        svg/process_line_pattern_symbolizer.cpp
        svg/process_line_symbolizer.cpp
        svg/process_markers_symbolizer.cpp
        svg/process_point_symbolizer.cpp
        svg/process_polygon_pattern_symbolizer.cpp
        svg/process_polygon_symbolizer.cpp
        svg/process_raster_symbolizer.cpp
        svg/process_shield_symbolizer.cpp
        svg/process_text_symbolizer.cpp
        """)
    lib_env.Append(CXXFLAGS = '-DSVG_RENDERER')
    libmapnik_cxxflags.append('-DSVG_RENDERER')

if env['XMLPARSER'] == 'libxml2' and env['HAS_LIBXML2']:
    source += Split(
        """
        libxml2_loader.cpp
        """)
    env2 = lib_env.Clone()
    env2.Append(CXXFLAGS = '-DHAVE_LIBXML2')
    libmapnik_cxxflags.append('-DHAVE_LIBXML2')
    fixup = ['libxml2_loader.cpp']
    for cpp in fixup:
        if cpp in source:
            source.remove(cpp)
        if env['LINKING'] == 'static':
            source.insert(0,env2.StaticObject(cpp))
        else:
            source.insert(0,env2.SharedObject(cpp))
else:
    source += Split(
        """
        rapidxml_loader.cpp
        """
    )

if env['CUSTOM_LDFLAGS']:
    linkflags = '%s %s' % (env['CUSTOM_LDFLAGS'], mapnik_lib_link_flag)
else:
    linkflags = mapnik_lib_link_flag

# cache library values for other builds to use
env['LIBMAPNIK_LIBS'] = copy(lib_env['LIBS'])
env['LIBMAPNIK_CXXFLAGS'] = libmapnik_cxxflags

if env['PLATFORM'] == 'Darwin':
    target_path = env['MAPNIK_LIB_BASE_DEST']
    if 'uninstall' not in COMMAND_LINE_TARGETS:
        if env['LINKING'] == 'static':
            mapnik = lib_env.StaticLibrary('mapnik', source, LINKFLAGS=linkflags)
        else:
            mapnik = lib_env.SharedLibrary('mapnik', source, LINKFLAGS=linkflags)
        result = env.Install(target_path, mapnik)
        env.Alias(target='install', source=result)

    env['create_uninstall_target'](env, os.path.join(target_path,env.subst(env['MAPNIK_LIB_NAME'])))
else:
    # Symlink command, only works if both files are in same directory
    def symlink(env, target, source):
        trgt = str(target[0])
        src = str(source[0])

        if os.path.islink(trgt) or os.path.exists(trgt):
            os.remove(trgt)
        os.symlink(os.path.basename(src), trgt)

    major, minor, micro = ABI_VERSION

    soFile = "%s.%d.%d.%d" % (os.path.basename(env.subst(env['MAPNIK_LIB_NAME'])), int(major), int(minor), int(micro))
    target = os.path.join(env['MAPNIK_LIB_BASE_DEST'], soFile)

    if 'uninstall' not in COMMAND_LINE_TARGETS:
        if env['LINKING'] == 'static':
            mapnik = lib_env.StaticLibrary('mapnik', source, LINKFLAGS=linkflags)
        else:
            mapnik = lib_env.SharedLibrary('mapnik', source, LINKFLAGS=linkflags)
        result = env.InstallAs(target=target, source=mapnik)
        env.Alias(target='install', source=result)
        if result:
              env.AddPostAction(result, ldconfig)


    # Install symlinks
    target1 = os.path.join(env['MAPNIK_LIB_BASE_DEST'], "%s.%d.%d" % \
        (os.path.basename(env.subst(env['MAPNIK_LIB_NAME'])),int(major), int(minor)))
    target2 = os.path.join(env['MAPNIK_LIB_BASE_DEST'], os.path.basename(env.subst(env['MAPNIK_LIB_NAME'])))
    if 'uninstall' not in COMMAND_LINE_TARGETS:
        link1 = env.Command(target1, target, symlink)
        env.Alias(target='install', source=link1)
        link2 = env.Command(target2, target1, symlink)
        env.Alias(target='install', source=link2)
    # delete in reverse order..
    env['create_uninstall_target'](env, target2)
    env['create_uninstall_target'](env, target1)
    env['create_uninstall_target'](env, target)

includes = glob.glob('../include/mapnik/*.hpp')
svg_includes = glob.glob('../include/mapnik/svg/*.hpp')
wkt_includes = glob.glob('../include/mapnik/wkt/*.hpp')
grid_includes = glob.glob('../include/mapnik/grid/*.hpp')
json_includes = glob.glob('../include/mapnik/json/*.hpp')
util_includes = glob.glob('../include/mapnik/util/*.hpp')
text_placements_includes = glob.glob('../include/mapnik/text_placements/*.hpp')
formatting_includes = glob.glob('../include/mapnik/formatting/*.hpp')

inc_target = os.path.normpath(env['INSTALL_PREFIX']+'/include/mapnik')
svg_inc_target = os.path.normpath(env['INSTALL_PREFIX']+'/include/mapnik/svg')
wkt_inc_target = os.path.normpath(env['INSTALL_PREFIX']+'/include/mapnik/wkt')
grid_inc_target = os.path.normpath(env['INSTALL_PREFIX']+'/include/mapnik/grid')
json_inc_target = os.path.normpath(env['INSTALL_PREFIX']+'/include/mapnik/json')
util_inc_target = os.path.normpath(env['INSTALL_PREFIX']+'/include/mapnik/util')
text_placements_inc_target = os.path.normpath(env['INSTALL_PREFIX']+'/include/mapnik/text_placements')
formatting_inc_target = os.path.normpath(env['INSTALL_PREFIX']+'/include/mapnik/formatting')

if 'uninstall' not in COMMAND_LINE_TARGETS:
    env.Alias(target='install', source=env.Install(inc_target, includes))
    env.Alias(target='install', source=env.Install(svg_inc_target, svg_includes))
    env.Alias(target='install', source=env.Install(wkt_inc_target, wkt_includes))
    env.Alias(target='install', source=env.Install(grid_inc_target, grid_includes))
    env.Alias(target='install', source=env.Install(json_inc_target, json_includes))
    env.Alias(target='install', source=env.Install(util_inc_target, util_includes))
    env.Alias(target='install', source=env.Install(text_placements_inc_target, text_placements_includes))
    env.Alias(target='install', source=env.Install(formatting_inc_target, formatting_includes))

env['create_uninstall_target'](env, inc_target)
env['create_uninstall_target'](env, svg_inc_target)
env['create_uninstall_target'](env, wkt_inc_target)
env['create_uninstall_target'](env, grid_inc_target)
env['create_uninstall_target'](env, json_inc_target)
env['create_uninstall_target'](env, util_inc_target)
env['create_uninstall_target'](env, text_placements_inc_target)
env['create_uninstall_target'](env, formatting_inc_target)<|MERGE_RESOLUTION|>--- conflicted
+++ resolved
@@ -171,11 +171,6 @@
     json/feature_grammar.cpp
     json/feature_collection_parser.cpp
     json/geojson_generator.cpp
-<<<<<<< HEAD
-    markers_placement.cpp
-=======
-    processed_text.cpp
->>>>>>> 6fc8f3ab
     formatting/base.cpp
     formatting/expression.cpp
     formatting/list.cpp
