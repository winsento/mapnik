/*****************************************************************************
 *
 * This file is part of Mapnik (c++ mapping toolkit)
 *
 * Copyright (C) 2011 Artem Pavlenko
 *
 * This library is free software; you can redistribute it and/or
 * modify it under the terms of the GNU Lesser General Public
 * License as published by the Free Software Foundation; either
 * version 2.1 of the License, or (at your option) any later version.
 *
 * This library is distributed in the hope that it will be useful,
 * but WITHOUT ANY WARRANTY; without even the implied warranty of
 * MERCHANTABILITY or FITNESS FOR A PARTICULAR PURPOSE.  See the GNU
 * Lesser General Public License for more details.
 *
 * You should have received a copy of the GNU Lesser General Public
 * License along with this library; if not, write to the Free Software
 * Foundation, Inc., 51 Franklin St, Fifth Floor, Boston, MA  02110-1301  USA
 *
 *****************************************************************************/

//mapnik
#include <mapnik/feature_style_processor.hpp>
#include <mapnik/box2d.hpp>
#include <mapnik/datasource.hpp>
#include <mapnik/layer.hpp>
#include <mapnik/attribute_collector.hpp>
#include <mapnik/expression_evaluator.hpp>
#include <mapnik/utils.hpp>
#include <mapnik/scale_denominator.hpp>

#include <mapnik/agg_renderer.hpp>
#include <mapnik/grid/grid_renderer.hpp>

// boost
#include <boost/foreach.hpp>

//stl
#include <vector>

#if defined(HAVE_CAIRO)
#include <mapnik/cairo_renderer.hpp>
#endif

#if defined(SVG_RENDERER)
#include <mapnik/svg_renderer.hpp>
#endif

#if defined(RENDERING_STATS)
#include <mapnik/timer.hpp>
#include <iomanip>
#include <sstream>
#endif

namespace mapnik
{

/** Calls the renderer's process function,
 * \param output     Renderer
 * \param f          Feature to process
 * \param prj_trans  Projection
 * \param sym        Symbolizer object
 */
template <typename Processor>
struct feature_style_processor<Processor>::symbol_dispatch : public boost::static_visitor<>
{
    symbol_dispatch (Processor & output,
                     mapnik::feature_ptr const& f,
                     proj_transform const& prj_trans)
        : output_(output),
          f_(f),
          prj_trans_(prj_trans)  {}

    template <typename T>
    void operator () (T const& sym) const
    {
        output_.process(sym,f_,prj_trans_);
    }

    Processor & output_;
    mapnik::feature_ptr f_;
    proj_transform const& prj_trans_;
};

template <typename Processor>
feature_style_processor<Processor>::feature_style_processor(Map const& m, double scale_factor)
    : m_(m), scale_factor_(scale_factor)
{
}

template <typename Processor>
void feature_style_processor<Processor>::apply()
{

#if defined(RENDERING_STATS)
    std::clog << "\n//-- starting rendering timer...\n";
    mapnik::progress_timer t(std::clog, "total map rendering");
#endif

    Processor & p = static_cast<Processor&>(*this);
    p.start_map_processing(m_);

    try
    {
        projection proj(m_.srs());

        start_metawriters(m_,proj);

        double scale_denom = mapnik::scale_denominator(m_,proj.is_geographic());
        scale_denom *= scale_factor_;

        BOOST_FOREACH ( layer const& lyr, m_.layers() )
        {
            if (lyr.visible(scale_denom))
            {
                std::set<std::string> names;
                apply_to_layer(lyr, p, proj, scale_denom, names);
            }
        }

        stop_metawriters(m_);
    }
    catch (proj_init_error& ex)
    {
        std::clog << "proj_init_error:" << ex.what() << "\n";
    }

    p.end_map_processing(m_);

#if defined(RENDERING_STATS)
    t.stop();
    std::clog << "//-- rendering timer stopped...\n\n";
#endif

}

template <typename Processor>
void feature_style_processor<Processor>::apply(mapnik::layer const& lyr, std::set<std::string>& names)
{
    Processor & p = static_cast<Processor&>(*this);
    p.start_map_processing(m_);
    try
    {
        projection proj(m_.srs());
        double scale_denom = mapnik::scale_denominator(m_,proj.is_geographic());
        scale_denom *= scale_factor_;

        if (lyr.visible(scale_denom))
        {
            apply_to_layer(lyr, p, proj, scale_denom, names);
        }
    }
    catch (proj_init_error& ex)
    {
        std::clog << "proj_init_error:" << ex.what() << "\n";
    }
    p.end_map_processing(m_);
}

template <typename Processor>
void feature_style_processor<Processor>::start_metawriters(Map const& m_, projection const& proj)
{
    Map::const_metawriter_iterator metaItr = m_.begin_metawriters();
    Map::const_metawriter_iterator metaItrEnd = m_.end_metawriters();
    for (;metaItr!=metaItrEnd; ++metaItr)
    {
        metaItr->second->set_size(m_.width(), m_.height());
        metaItr->second->set_map_srs(proj);
        metaItr->second->start(m_.metawriter_output_properties);
    }
}

template <typename Processor>
void feature_style_processor<Processor>::stop_metawriters(Map const& m_)
{
    Map::const_metawriter_iterator metaItr = m_.begin_metawriters();
    Map::const_metawriter_iterator metaItrEnd = m_.end_metawriters();
    for (;metaItr!=metaItrEnd; ++metaItr)
    {
        metaItr->second->stop();
    }
}

template <typename Processor>
void feature_style_processor<Processor>::apply_to_layer(layer const& lay, Processor & p,
                                                        projection const& proj0,
                                                        double scale_denom,
                                                        std::set<std::string>& names)
{
    std::vector<std::string> const& style_names = lay.styles();

    unsigned int num_styles = style_names.size();
    if (!num_styles) {
        std::clog << "WARNING: No style for layer '" << lay.name() << "'\n";
        return;
    }

    mapnik::datasource_ptr ds = lay.datasource();
    if (!ds)
    {
        std::clog << "WARNING: No datasource for layer '" << lay.name() << "'\n";
        return;
    }



#if defined(RENDERING_STATS)
    progress_timer layer_timer(std::clog, "rendering total for layer: '" + lay.name() + "'");
#endif

    projection proj1(lay.srs());
    proj_transform prj_trans(proj0,proj1);

#if defined(RENDERING_STATS)
    if (!prj_trans.equal())
        std::clog << "notice: reprojecting layer: '" << lay.name() << "' from/to:\n\t'"
                  << lay.srs() << "'\n\t'"
                  << m_.srs() << "'\n";
#endif

    box2d<double> map_ext = m_.get_buffered_extent();

    // clip buffered extent by maximum extent, if supplied
    boost::optional<box2d<double> > const& maximum_extent = m_.maximum_extent();
    if (maximum_extent) {
        map_ext.clip(*maximum_extent);
    }

    box2d<double> layer_ext = lay.envelope();

    // first, try intersection of map extent forward projected into layer srs
    if (prj_trans.forward(map_ext, PROJ_ENVELOPE_POINTS) && map_ext.intersects(layer_ext))
    {
        layer_ext.clip(map_ext);
    }
    // if no intersection and projections are also equal, early return
    else if (prj_trans.equal())
    {
#if defined(RENDERING_STATS)
        layer_timer.discard();
#endif
        return;
    }
    // next try intersection of layer extent back projected into map srs
    else if (prj_trans.backward(layer_ext, PROJ_ENVELOPE_POINTS) && map_ext.intersects(layer_ext))
    {
        layer_ext.clip(map_ext);
        // forward project layer extent back into native projection
        if (!prj_trans.forward(layer_ext, PROJ_ENVELOPE_POINTS))
            std::clog << "WARNING: layer " << lay.name()
                      << " extent " << layer_ext << " in map projection "
                      << " did not reproject properly back to layer projection\n";
    }
    else
    {
        // if no intersection then nothing to do for layer
#if defined(RENDERING_STATS)
        layer_timer.discard();
#endif
        return;
    }

    box2d<double> query_ext = m_.get_current_extent();
    box2d<double> unbuffered_extent = m_.get_current_extent();
    prj_trans.forward(query_ext, PROJ_ENVELOPE_POINTS);
    double qw = query_ext.width()>0 ? query_ext.width() : 1;
    double qh = query_ext.height()>0 ? query_ext.height() : 1;
    query::resolution_type res(m_.width()/qw,
                               m_.height()/qh);

    query q(layer_ext,res,scale_denom,unbuffered_extent);
    p.start_layer_processing(lay, query_ext);
<<<<<<< HEAD
    
=======
>>>>>>> f0bc1064
    std::vector<feature_type_style*> active_styles;
    attribute_collector collector(names);
    double filt_factor = 1;
    directive_collector d_collector(&filt_factor);

    // iterate through all named styles collecting active styles and attribute names
    BOOST_FOREACH(std::string const& style_name, style_names)
    {
        boost::optional<feature_type_style const&> style=m_.find_style(style_name);
        if (!style)
        {
            std::clog << "WARNING: style '" << style_name << "' required for layer '"
                      << lay.name() << "' does not exist.\n";
            continue;
        }

        const std::vector<rule>& rules=(*style).get_rules();
        bool active_rules=false;

        BOOST_FOREACH(rule const& r, rules)
        {
            if (r.active(scale_denom))
            {
                active_rules = true;
                if (ds->type() == datasource::Vector)
                {
                    collector(r);
                }
                // TODO - in the future rasters should be able to be filtered.
            }
        }
        if (active_rules)
        {
            active_styles.push_back(const_cast<feature_type_style*>(&(*style)));
        }
    }

    // Don't even try to do more work if there are no active styles.
    if (active_styles.size() > 0)
    {
        // push all property names
        BOOST_FOREACH(std::string const& name, names)
        {
            q.add_property_name(name);
        }

        // Update filter_factor for all enabled raster layers.
        BOOST_FOREACH (feature_type_style * style, active_styles)
        {
            BOOST_FOREACH(rule const& r, style->get_rules())
            {
                if (r.active(scale_denom) &&
                    ds->type() == datasource::Raster) 
                    //ds->params().get<double>("filter_factor",0.0) == 0.0) // FIXME !!!
                {
                    rule::symbolizers const& symbols = r.get_symbolizers();
                    rule::symbolizers::const_iterator symIter = symbols.begin();
                    rule::symbolizers::const_iterator symEnd = symbols.end();
                    while (symIter != symEnd)
                    {
                        // if multiple raster symbolizers, last will be respected
                        // should we warn or throw?
                        boost::apply_visitor(d_collector,*symIter++);
                    }
                    q.set_filter_factor(filt_factor);
                }
            }
        }

        // Also query the group by attribute
        std::string group_by = lay.group_by();
        if (group_by != "")
        {
            q.add_property_name(group_by);
        }

        bool cache_features = lay.cache_features() && active_styles.size() > 1;

        // Render incrementally when the column that we group by
        // changes value.
        if (group_by != "")
        {
            featureset_ptr features = ds->features(q);
            if (features) {
                // Cache all features into the memory_datasource before rendering.
                memory_datasource cache;
                feature_ptr feature, prev;

                while ((feature = features->next()))
                {
                    if (prev && prev->get(group_by) != feature->get(group_by))
                    {
                        // We're at a value boundary, so render what we have
                        // up to this point.
                        int i = 0;
                        BOOST_FOREACH (feature_type_style * style, active_styles)
                        {
                            render_style(lay, p, style, style_names[i++],
                                         cache.features(q), prj_trans, scale_denom);
                        }
                        cache.clear();
                    }
                    cache.push(feature);
                    prev = feature;
                }

                int i = 0;
                BOOST_FOREACH (feature_type_style * style, active_styles)
                {
                    render_style(lay, p, style, style_names[i++],
                                 cache.features(q), prj_trans, scale_denom);
                }
            }
        }
        else if (cache_features)
        {
            featureset_ptr features = ds->features(q);
            if (features) {
                // Cache all features into the memory_datasource before rendering.
                memory_datasource cache;
                feature_ptr feature;
                while ((feature = features->next()))
                {
                    cache.push(feature);
                }

                int i = 0;
                BOOST_FOREACH (feature_type_style * style, active_styles)
                {
                    render_style(lay, p, style, style_names[i++],
                                 cache.features(q), prj_trans, scale_denom);
                }
            }
        }
        // We only have a single style and no grouping.
        else
        {
            int i = 0;
            BOOST_FOREACH (feature_type_style * style, active_styles)
            {
                featureset_ptr features = ds->features(q);
                if (features) {
                    render_style(lay, p, style, style_names[i++],
                                 features, prj_trans, scale_denom);
                }
            }
        }
    }

#if defined(RENDERING_STATS)
    layer_timer.stop();
#endif

    p.end_layer_processing(lay);
}


template <typename Processor>
void feature_style_processor<Processor>::render_style(
    layer const& lay,
    Processor & p,
    feature_type_style* style,
    std::string const& style_name,
    featureset_ptr features,
    proj_transform const& prj_trans,
    double scale_denom)
{
#if defined(RENDERING_STATS)
    std::ostringstream s1;
    s1 << "rendering style for layer: '" << lay.name()
       << "' and style '" << style_name << "'";
    mapnik::progress_timer style_timer(std::clog, s1.str());

    int feature_processed_count = 0;
    int feature_count = 0;
#endif

    feature_ptr feature;
    while ((feature = features->next()))
    {
#if defined(RENDERING_STATS)
        feature_count++;
        bool feat_processed = false;
#endif

        bool do_else = true;
        bool do_also = false;

        BOOST_FOREACH(rule * r, style->get_if_rules(scale_denom) )
        {
            expression_ptr const& expr=r->get_filter();
            value_type result = boost::apply_visitor(evaluate<Feature,value_type>(*feature),*expr);
            if (result.to_bool())
            {
#if defined(RENDERING_STATS)
                feat_processed = true;
#endif

                p.painted(true);

                do_else=false;
                do_also=true;
                rule::symbolizers const& symbols = r->get_symbolizers();

                // if the underlying renderer is not able to process the complete set of symbolizers,
                // process one by one.
                if(!p.process(symbols,feature,prj_trans))
                {

                    BOOST_FOREACH (symbolizer const& sym, symbols)
                    {
                        boost::apply_visitor(symbol_dispatch(p,feature,prj_trans),sym);
                    }
                }
                if (style->get_filter_mode() == FILTER_FIRST)
                {
                    // Stop iterating over rules and proceed with next feature.
                    break;
                }
            }
        }
        if (do_else)
        {
            BOOST_FOREACH( rule * r, style->get_else_rules(scale_denom) )
            {
#if defined(RENDERING_STATS)
                feat_processed = true;
#endif

                p.painted(true);

                rule::symbolizers const& symbols = r->get_symbolizers();
                // if the underlying renderer is not able to process the complete set of symbolizers,
                // process one by one.
                if(!p.process(symbols,feature,prj_trans))
                {
                    BOOST_FOREACH (symbolizer const& sym, symbols)
                    {
                        boost::apply_visitor(symbol_dispatch(p,feature,prj_trans),sym);
                    }
                }
            }
        }
        if (do_also)
        {
            BOOST_FOREACH( rule * r, style->get_also_rules(scale_denom) )
            {
#if defined(RENDERING_STATS)
                feat_processed = true;
#endif

                p.painted(true);

                rule::symbolizers const& symbols = r->get_symbolizers();
                // if the underlying renderer is not able to process the complete set of symbolizers,
                // process one by one.
                if(!p.process(symbols,feature,prj_trans))
                {
                    BOOST_FOREACH (symbolizer const& sym, symbols)
                    {
                        boost::apply_visitor(symbol_dispatch(p,feature,prj_trans),sym);
                    }
                }
            }
        }
#if defined(RENDERING_STATS)
        if (feat_processed)
            feature_processed_count++;
#endif
    }

#if defined(RENDERING_STATS)
    style_timer.stop();

    // done with style
    std::ostringstream s;
    if (feature_count > 0)
    {
        double perc_processed = ((double)feature_processed_count/(double)feature_count)*100.0;

        s << "percent rendered: " << perc_processed << "% - " << feature_processed_count
          << " rendered for " << feature_count << " queried for ";
        s << std::setw(15 - (int)s.tellp()) << " layer '" << lay.name() << "' and style '" << style_name << "'\n";
    }
    else
    {
        s << "" << std::setw(15) << "- no features returned from query for layer '" << lay.name() << "' and style '" << style_name << "'\n";
    }
    std::clog << s.str();
    style_timer.discard();
#endif
}


#if defined(HAVE_CAIRO)
template class feature_style_processor<cairo_renderer<Cairo::Context> >;
template class feature_style_processor<cairo_renderer<Cairo::Surface> >;
#endif

#if defined(SVG_RENDERER)
template class feature_style_processor<svg_renderer<std::ostream_iterator<char> > >;
#endif

template class feature_style_processor<grid_renderer<grid> >;
template class feature_style_processor<agg_renderer<image_32> >;

}
<|MERGE_RESOLUTION|>--- conflicted
+++ resolved
@@ -271,10 +271,6 @@
 
     query q(layer_ext,res,scale_denom,unbuffered_extent);
     p.start_layer_processing(lay, query_ext);
-<<<<<<< HEAD
-    
-=======
->>>>>>> f0bc1064
     std::vector<feature_type_style*> active_styles;
     attribute_collector collector(names);
     double filt_factor = 1;
