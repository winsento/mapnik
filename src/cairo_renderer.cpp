--- conflicted
+++ resolved
@@ -1265,12 +1265,8 @@
             sym, feature, prj_trans,
             width_, height_,
             scale_factor_,
-<<<<<<< HEAD
-            t_, font_manager_, detector_, query_extent_);
-
-=======
             t_, font_manager_, *detector_, query_extent_);
->>>>>>> cd064305
+
     cairo_context context(context_);
     context.set_operator(sym.comp_op());
 
