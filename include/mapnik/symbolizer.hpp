--- conflicted
+++ resolved
@@ -60,14 +60,10 @@
 typedef transform_list_ptr transform_type;
 class feature_impl;
 
-<<<<<<< HEAD
 MAPNIK_DECL void evaluate_transform(agg::trans_affine& tr,
                                     feature_impl const& feature,
-                                    transform_type const& trans_expr);
-=======
-MAPNIK_DECL void evaluate_transform(agg::trans_affine& tr, feature_impl const& feature,
-                                    transform_type const& trans_expr, double scale_factor=1.0);
->>>>>>> ca9b0fcc
+                                    transform_type const& trans_expr,
+                                    double scale_factor=1.0);
 
 struct enumeration_wrapper
 {
