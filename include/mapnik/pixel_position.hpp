--- conflicted
+++ resolved
@@ -22,7 +22,6 @@
 #ifndef MAPNIK_PIXEL_POSITION_HPP
 #define MAPNIK_PIXEL_POSITION_HPP
 
-<<<<<<< HEAD
 // stl
 #include <iomanip>
 
@@ -30,10 +29,6 @@
 {
 
 struct rotation;
-/** Store a pixel position. */
-=======
-// Store a pixel position.
->>>>>>> a1ea1701
 struct pixel_position
 {
     double x;
