--- conflicted
+++ resolved
@@ -354,13 +354,8 @@
         for (unsigned i=0; i<sorted_pal_.size(); ++i)
         {
             if (sorted_pal_[i].a<255)
-<<<<<<< HEAD
-	      {
-          	pal_remap_[i] = static_cast<unsigned>(palette.size());
-=======
             {
                 pal_remap_[i] = static_cast<unsigned>(palette.size());
->>>>>>> 580ad4fb
                 palette.push_back(sorted_pal_[i]);
             }
         }
@@ -368,11 +363,7 @@
         {
             if (sorted_pal_[i].a==255)
             {
-<<<<<<< HEAD
-	        pal_remap_[i] = static_cast<unsigned>(palette.size());
-=======
                 pal_remap_[i] = static_cast<unsigned>(palette.size());
->>>>>>> 580ad4fb
                 palette.push_back(sorted_pal_[i]);
             }
         }
