--- conflicted
+++ resolved
@@ -62,11 +62,8 @@
 struct geometry : geometry_base<T>
 {
     using coordinate_type = T;
-<<<<<<< HEAD
-=======
 
 #if __cpp_inheriting_constructors >= 200802
->>>>>>> f8158355
 
     using geometry_base<T>::geometry_base;
 
