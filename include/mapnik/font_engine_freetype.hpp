--- conflicted
+++ resolved
@@ -51,147 +51,9 @@
 
 namespace mapnik
 {
-<<<<<<< HEAD
-=======
-class font_face;
-class text_path;
-class string_info;
-
-typedef boost::shared_ptr<font_face> face_ptr;
-
-class MAPNIK_DECL font_glyph : private mapnik::noncopyable
-{
-public:
-    font_glyph(face_ptr face, unsigned index)
-        : face_(face), index_(index) {}
-
-    face_ptr get_face() const
-    {
-        return face_;
-    }
-
-    unsigned get_index() const
-    {
-        return index_;
-    }
-private:
-    face_ptr face_;
-    unsigned index_;
-};
-
-typedef boost::shared_ptr<font_glyph> glyph_ptr;
-
-class font_face : mapnik::noncopyable
-{
-public:
-    font_face(FT_Face face)
-        : face_(face) {}
-
-    std::string  family_name() const
-    {
-        return std::string(face_->family_name);
-    }
-
-    std::string  style_name() const
-    {
-        return std::string(face_->style_name);
-    }
-
-    FT_GlyphSlot glyph() const
-    {
-        return face_->glyph;
-    }
-
-    FT_Face get_face() const
-    {
-        return face_;
-    }
-
-    unsigned get_char(unsigned c) const
-    {
-        return FT_Get_Char_Index(face_, c);
-    }
-
-    bool set_pixel_sizes(unsigned size)
-    {
-        if (! FT_Set_Pixel_Sizes( face_, 0, size ))
-            return true;
-        return false;
-    }
-
-    bool set_character_sizes(double size)
-    {
-        if ( !FT_Set_Char_Size(face_,0,(FT_F26Dot6)(size * (1<<6)),0,0))
-            return true;
-        return false;
-    }
-
-    ~font_face()
-    {
-        FT_Done_Face(face_);
-    }
-
-private:
-    FT_Face face_;
-};
-
-class MAPNIK_DECL font_face_set : private mapnik::noncopyable
-{
-public:
     typedef std::vector<face_ptr> container_type;
     typedef container_type::size_type size_type;
 
-    font_face_set(void)
-        : faces_(),
-        dimension_cache_() {}
-
-    void add(face_ptr face)
-    {
-        faces_.push_back(face);
-        dimension_cache_.clear(); //Make sure we don't use old cached data
-    }
-
-    size_type size() const
-    {
-        return faces_.size();
-    }
-
-    glyph_ptr get_glyph(unsigned c) const
-    {
-        BOOST_FOREACH ( face_ptr const& face, faces_)
-        {
-            FT_UInt g = face->get_char(c);
-            if (g) return boost::make_shared<font_glyph>(face, g);
-        }
-
-        // Final fallback to empty square if nothing better in any font
-        return boost::make_shared<font_glyph>(*faces_.begin(), 0);
-    }
-
-    char_info character_dimensions(const unsigned c);
-
-    void get_string_info(string_info & info, UnicodeString const& ustr, char_properties *format);
-
-    void set_pixel_sizes(unsigned size)
-    {
-        BOOST_FOREACH ( face_ptr const& face, faces_)
-        {
-            face->set_pixel_sizes(size);
-        }
-    }
-
-    void set_character_sizes(double size)
-    {
-        BOOST_FOREACH ( face_ptr const& face, faces_)
-        {
-            face->set_character_sizes(size);
-        }
-    }
-private:
-    container_type faces_;
-    std::map<unsigned, char_info> dimension_cache_;
-};
->>>>>>> 32760318
 
 // FT_Stroker wrapper
 class stroker : mapnik::noncopyable
@@ -264,82 +126,6 @@
     face_ptr_cache_type face_ptr_cache_;
 };
 
-<<<<<<< HEAD
-=======
-template <typename T>
-struct text_renderer : private mapnik::noncopyable
-{
-    struct glyph_t : mapnik::noncopyable
-    {
-        FT_Glyph image;
-        char_properties *properties;
-        glyph_t(FT_Glyph image_, char_properties *properties_)
-            : image(image_), properties(properties_) {}
-        ~glyph_t () { FT_Done_Glyph(image);}
-    };
-
-    typedef boost::ptr_vector<glyph_t> glyphs_t;
-    typedef T pixmap_type;
-
-    text_renderer (pixmap_type & pixmap,
-                   face_manager<freetype_engine> & font_manager,
-                   stroker & s,
-                   composite_mode_e comp_op = src_over,
-                   double scale_factor=1.0);
-    box2d<double> prepare_glyphs(text_path const& path);
-    void render(pixel_position pos);
-    void render_id(int feature_id, pixel_position pos, double min_radius=1.0);
-
-private:
-    
-    void render_bitmap(FT_Bitmap *bitmap, unsigned rgba, int x, int y, double opacity)
-    {
-        int x_max=x+bitmap->width;
-        int y_max=y+bitmap->rows;
-        int i,p,j,q;
-
-        for (i=x,p=0;i<x_max;++i,++p)
-        {
-            for (j=y,q=0;j<y_max;++j,++q)
-            {
-                int gray=bitmap->buffer[q*bitmap->width+p];
-                if (gray)
-                {
-                    pixmap_.blendPixel2(i, j, rgba, gray, opacity);
-                }
-            }
-        }
-    }
-
-    void render_bitmap_id(FT_Bitmap *bitmap,int feature_id,int x,int y)
-    {
-        int x_max=x+bitmap->width;
-        int y_max=y+bitmap->rows;
-        int i,p,j,q;
-
-        for (i=x,p=0;i<x_max;++i,++p)
-        {
-            for (j=y,q=0;j<y_max;++j,++q)
-            {
-                int gray=bitmap->buffer[q*bitmap->width+p];
-                if (gray)
-                {
-                    pixmap_.setPixel(i,j,feature_id);
-                    //pixmap_.blendPixel2(i,j,rgba,gray,opacity_);
-                }
-            }
-        }
-    }
-
-    pixmap_type & pixmap_;
-    face_manager<freetype_engine> & font_manager_;
-    stroker & stroker_;
-    glyphs_t glyphs_;
-    composite_mode_e comp_op_;
-    double scale_factor_;
-};
-
->>>>>>> 32760318
 typedef face_manager<freetype_engine> face_manager_freetype;
 
 }
