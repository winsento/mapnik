/*****************************************************************************
 *
 * This file is part of Mapnik (c++ mapping toolkit)
 *
 * Copyright (C) 2015 Artem Pavlenko
 *
 * This library is free software; you can redistribute it and/or
 * modify it under the terms of the GNU Lesser General Public
 * License as published by the Free Software Foundation; either
 * version 2.1 of the License, or (at your option) any later version.
 *
 * This library is distributed in the hope that it will be useful,
 * but WITHOUT ANY WARRANTY; without even the implied warranty of
 * MERCHANTABILITY or FITNESS FOR A PARTICULAR PURPOSE.  See the GNU
 * Lesser General Public License for more details.
 *
 * You should have received a copy of the GNU Lesser General Public
 * License along with this library; if not, write to the Free Software
 * Foundation, Inc., 51 Franklin St, Fifth Floor, Boston, MA  02110-1301  USA
 *
 *****************************************************************************/

#ifndef MAPNIK_OFFSET_CONVERTER_HPP
#define MAPNIK_OFFSET_CONVERTER_HPP

#ifdef MAPNIK_LOG
#include <mapnik/debug.hpp>
#endif
#include <mapnik/global.hpp>
#include <mapnik/config.hpp>
#include <mapnik/vertex.hpp>
#include <mapnik/vertex_cache.hpp>

// stl
#include <cmath>
#include <vector>
#include <cstddef>
#include <algorithm>

namespace mapnik
{

template <typename Geometry>
struct offset_converter
{
    using size_type = std::size_t;

    offset_converter(Geometry & geom)
        : geom_(geom)
        , offset_(0.0)
        , threshold_(5.0)
        , half_turn_segments_(16)
        , status_(initial)
        , pre_first_(vertex2d::no_init)
        , pre_(vertex2d::no_init)
        , cur_(vertex2d::no_init)
    {}

    enum status
    {
        initial,
        process
    };

    unsigned type() const
    {
        return static_cast<unsigned>(geom_.type());
    }

    double get_offset() const
    {
        return offset_;
    }

    double get_threshold() const
    {
        return threshold_;
    }

    void set_offset(double value)
    {
        if (offset_ != value)
        {
            offset_ = value;
            reset();
        }
    }

    void set_threshold(double value)
    {
        threshold_ = value;
        // no need to reset(), since threshold doesn't affect
        // offset vertices' computation, it only controls how
        // far will we be looking for self-intersections
    }

    unsigned vertex(double * x, double * y)
    {
        if (offset_ == 0.0)
        {
            return geom_.vertex(x, y);
        }

        if (status_ == initial)
        {
            init_vertices();
        }

        if (pos_ >= vertices_.size())
        {
            return SEG_END;
        }

        pre_ = (pos_ ? cur_ : pre_first_);
        cur_ = vertices_.at(pos_++);

        if (pos_ == vertices_.size())
        {
            return output_vertex(x, y);
        }

        double const check_dist = offset_ * threshold_;
        double const check_dist2 = check_dist * check_dist;
        double t = 1.0;
        double vt, ut;

        for (size_t i = pos_; i+1 < vertices_.size(); ++i)
        {
            //break; // uncomment this to see all the curls

            vertex2d const& u0 = vertices_[i];
            vertex2d const& u1 = vertices_[i+1];
            double const dx = u0.x - cur_.x;
            double const dy = u0.y - cur_.y;

            if (dx*dx + dy*dy > check_dist2)
            {
                break;
            }

            if (!intersection(pre_, cur_, &vt, u0, u1, &ut))
            {
                continue;
            }

            if (vt < 0.0 || vt > t || ut < 0.0 || ut > 1.0)
            {
                continue;
            }

            t = vt;
            pos_ = i+1;
        }

        cur_.x = pre_.x + t * (cur_.x - pre_.x);
        cur_.y = pre_.y + t * (cur_.y - pre_.y);
        return output_vertex(x, y);
    }

    void reset()
    {
        geom_.rewind(0);
        vertices_.clear();
        status_ = initial;
        pos_ = 0;
    }

    void rewind(unsigned)
    {
        pos_ = 0;
    }

private:

    static double explement_reflex_angle(double angle)
    {
        if (angle > M_PI)
        {
            return angle - 2 * M_PI;
        }
        else if (angle < -M_PI)
        {
            return angle + 2 * M_PI;
        }
        else
        {
            return angle;
        }
    }

    static bool intersection(vertex2d const& u1, vertex2d const& u2, double* ut,
                             vertex2d const& v1, vertex2d const& v2, double* vt)
    {
        double const dx = v1.x - u1.x;
        double const dy = v1.y - u1.y;
        double const ux = u2.x - u1.x;
        double const uy = u2.y - u1.y;
        double const vx = v2.x - v1.x;
        double const vy = v2.y - v1.y;

        // the first line is not vertical
        if (ux < -1e-6 || ux > 1e-6)
        {
            double const up = ux * dy - dx * uy;
            double const dn = vx * uy - ux * vy;

            if (dn > -1e-6 && dn < 1e-6)
            {
                return false; // they are parallel
            }

            *vt = up / dn;
            *ut = (*vt * vx + dx) / ux;
            return true;
        }

        // the first line is not horizontal
        if (uy < -1e-6 || uy > 1e-6)
        {
            double const up = uy * dx - dy * ux;
            double const dn = vy * ux - uy * vx;

            if (dn > -1e-6 && dn < 1e-6)
            {
                return false; // they are parallel
            }

            *vt = up / dn;
            *ut = (*vt * vy + dy) / uy;
            return true;
        }

        // the first line is too short
        return false;
    }

    /**
     *  @brief  Translate (vx, vy) by rotated (dx, dy).
     */
    static void displace(vertex2d & v, double dx, double dy, double a)
    {
        v.x += dx * std::cos(a) - dy * std::sin(a);
        v.y += dx * std::sin(a) + dy * std::cos(a);
    }

    /**
     *  @brief  Translate (vx, vy) by rotated (0, -offset).
     */
    void displace(vertex2d & v, double a) const
    {
        v.x -= offset_ * std::sin(a);
        v.y += offset_ * std::cos(a);
    }

    /**
     *  @brief  (vx, vy) := (ux, uy) + rotated (0, -offset)
     */
    void displace(vertex2d & v, vertex2d const& u, double a) const
    {
        v.x = u.x - offset_ * std::sin(a);
        v.y = u.y + offset_ * std::cos(a);
        v.cmd = u.cmd;
    }

    int point_line_position(vertex2d const& a, vertex2d const& b, vertex2d const& point) const
    {
        double position = (b.x - a.x) * (point.y - a.y) - (b.y - a.y) * (point.x - a.x);
        if (position > 1e-6) return 1;
        if (position < -1e-6) return -1;
        return 0;
    }
    
    void displace2(vertex2d & v1, vertex2d const& v0, vertex2d const& v2, double a, double b) const
    {
        double sa = offset_ * std::sin(a);
        double ca = offset_ * std::cos(a);
        double h = std::tan(0.5 * (b - a));
        double hsa = h * sa;
        double hca = h * ca;
        double abs_offset = std::abs(offset_);
        double hsaca = ca-hsa;
        double hcasa = -sa-hca;
        double abs_hsaca = std::abs(hsaca);
        double abs_hcasa = std::abs(hcasa);
        double abs_hsa = std::abs(hsa);
        double abs_hca = std::abs(hca);
                
        vertex2d v_tmp(vertex2d::no_init);    
        v_tmp.x = v1.x - sa - hca;
        v_tmp.y = v1.y + ca - hsa;
        v_tmp.cmd = v1.cmd;
        
        int same = point_line_position(v0, v2, v_tmp)*point_line_position(v0, v2, v1);
        
        if (same >= 0 && std::abs(h) < 10)
        {
            v1.x = v_tmp.x;
            v1.y = v_tmp.y;
        }
        else if ((v0.x-v1.x)*(v0.x-v1.x) + (v0.y-v1.y)*(v0.y-v1.y) +
                (v0.x-v2.x)*(v0.x-v2.x) + (v0.y-v2.y)*(v0.y-v2.y) > offset_*offset_)
        {
            if (abs_hsa > abs_offset || abs_hca > abs_offset)
            {
                double scale = std::max(abs_hsa,abs_hca);
                scale = scale < 1e-6 ? 1. : abs_offset / scale;
                // interpolate hsa, hca to <0,abs_offset>
                hsa = hsa * scale;
                sa = sa * scale;
                hca = hca * scale;
                ca = ca * scale;
            }
            v1.x = v1.x - sa - hca;
            v1.y = v1.y + ca - hsa;
        }
        else
        {      
            if (abs_hsaca*abs_hsaca + abs_hcasa*abs_hcasa > abs_offset*abs_offset)
            {
                double d = (abs_hsaca*abs_hsaca + abs_hcasa*abs_hcasa);
                d = d < 1e-6 ? 1. : d;
                double scale = (abs_offset*abs_offset)/d;
                v1.x = v1.x + hcasa*scale;
                v1.y = v1.y + hsaca*scale;                
            }
            else
            {
                v1.x = v1.x + hcasa;
                v1.y = v1.y + hsaca;
            }
        }
    }

    // Avoid spurious warning from g++ (seen with 4.9)
    // around continue_loop not being used.
    // This is important to suppress: because of the template
    // metaprogramming involved this warning otherwise may be
    // repeated so many times as to fill up travis logs to the
    // point of failure
    #pragma GCC diagnostic push
    #include <mapnik/warning_ignore.hpp>
    status init_vertices()
    {
        if (status_ != initial) // already initialized
        {
            return status_;
        }
        vertex2d v0(vertex2d::no_init);
        vertex2d v1(vertex2d::no_init);
        vertex2d v2(vertex2d::no_init);
        vertex2d w(vertex2d::no_init);
        vertex2d start(vertex2d::no_init);
        vertex2d start_v2(vertex2d::no_init);
        std::vector<vertex2d> points;
        std::vector<vertex2d> close_points;
        bool is_polygon = false;
        std::size_t cpt = 0;
        v0.cmd = geom_.vertex(&v0.x, &v0.y);
        v1 = v0;
        // PUSH INITIAL
        points.push_back(v0);
        if (v0.cmd == SEG_END) // not enough vertices in source
        {
            return status_ = process;
        }
        start = v0;
        while ((v0.cmd = geom_.vertex(&v0.x, &v0.y)) != SEG_END)
        {
            if (v0.cmd == SEG_CLOSE)
            {
                is_polygon = true;
                auto & prev = points.back();
                if (prev.x == start.x && prev.y == start.y)
                {
                    prev.x = v0.x; // hack
                    prev.y = v0.y;
                    prev.cmd = SEG_CLOSE; // account for dupes (line_to(move_to) + close_path) in agg poly clipper
                    std::size_t size = points.size();
                    if (size > 1) close_points.push_back(points[size - 2]);
                    else close_points.push_back(prev);
                    continue;
                }
                else
                {
                    close_points.push_back(v1);
                }
            }
            else if (v0.cmd == SEG_MOVETO)
            {
                start = v0;
            }
            v1 = v0;
            points.push_back(v0);
        }
        // Push SEG_END
        points.push_back(vertex2d(v0.x,v0.y,SEG_END));
        std::size_t i = 0;
        v1 = points[i++];
        v2 = points[i++];
        v0.cmd = v1.cmd;
        v0.x = v1.x;
        v0.y = v1.y;

        if (v2.cmd == SEG_END) // not enough vertices in source
        {
            return status_ = process;
        }

        double angle_a = 0;
        // The vector parts from v1 to v0.
        double v_x1x0 = 0;
        double v_y1y0 = 0;
        // The vector parts from v1 to v2;
        double v_x1x2 = v2.x - v1.x;
        double v_y1y2 = v2.y - v1.y;

        if (is_polygon)
        {
            v_x1x0 = close_points[cpt].x - v1.x;
            v_y1y0 = close_points[cpt].y - v1.y;
            cpt++;
            angle_a = std::atan2(-v_y1y0, -v_x1x0);
        }
        // dot product
        double dot;
        // determinate
        double det;
        double angle_b = std::atan2(v_y1y2, v_x1x2);
        // Angle between the two vectors
        double joint_angle;
        double curve_angle;

        if (!is_polygon)
        {
            // first vertex
            displace(v1, angle_b);
            push_vertex(v1);
        }
        else
        {
            dot = v_x1x0 * v_x1x2 + v_y1y0 * v_y1y2;      // dot product
            det = v_x1x0 * v_y1y2 - v_y1y0 * v_x1x2;      // determinant

            joint_angle = std::atan2(det, dot);  // atan2(y, x) or atan2(sin, cos)
            if (joint_angle < 0) joint_angle = joint_angle + 2 * M_PI;
            joint_angle = std::fmod(joint_angle, 2 * M_PI);

            if (offset_ > 0.0)
            {
                joint_angle = 2 * M_PI - joint_angle;
            }

            int bulge_steps = 0;

            if (std::abs(joint_angle) > M_PI)
            {
                curve_angle = explement_reflex_angle(angle_b - angle_a);
                // Bulge steps should be determined by the inverse of the joint angle.
                double half_turns = half_turn_segments_ * std::fabs(curve_angle);
                bulge_steps = 1 + static_cast<int>(std::floor(half_turns / M_PI));
            }

            if (bulge_steps == 0)
            {
                displace2(v1, v0, v2, angle_a, angle_b);
                push_vertex(v1);
            }
            else
            {
                displace(v1, angle_b);
                push_vertex(v1);
            }
        }

        // Sometimes when the first segment is too short, it causes ugly
        // curls at the beginning of the line. To avoid this, we make up
        // a fake vertex two offset-lengths before the first, and expect
        // intersection detection smoothes it out.
        if (!is_polygon)
        {
            pre_first_ = v1;
            displace(pre_first_, -2 * std::fabs(offset_), 0, angle_b);
            start_ = pre_first_;
        }
        else
        {
            pre_first_ = v0;
            start_ = pre_first_;
        }
        start_v2.x = v2.x;
        start_v2.y = v2.y;
<<<<<<< HEAD
        bool continue_loop;
        continue_loop = true;
=======
        bool continue_loop = true;
>>>>>>> e52feaa4
        vertex2d tmp_prev(vertex2d::no_init);
        
        while (i < points.size())
        {
            v1 = v2;
            v2 = points[i++];
            if (v1.cmd == SEG_MOVETO)
            {
                if (is_polygon)
                {
                    v1.x = start_.x;
                    v1.y = start_.y;
                    if (cpt < close_points.size())
                    {
                        v_x1x2 = v1.x - close_points[cpt].x;
                        v_y1y2 = v1.y - close_points[cpt].y;
                        cpt++;
                    }
                    start_v2.x = v2.x;
                    start_v2.y = v2.y;
                }
            }
            if (is_polygon && v2.cmd == SEG_MOVETO)
            {
                start_.x = v2.x;
                start_.y = v2.y;
                v2.x = start_v2.x;
                v2.y = start_v2.y;
            }
            else if (v2.cmd == SEG_END)
            {
                if (!is_polygon) break;
                continue_loop = false;
                v2.x = start_v2.x;
                v2.y = start_v2.y;
            }
            else if (v2.cmd == SEG_CLOSE)
            {
                v2.x = start_.x;
                v2.y = start_.y;
            }

            // Switch the previous vector's direction as the origin has changed
            v_x1x0 = -v_x1x2;
            v_y1y0 = -v_y1y2;
            // Calculate new angle_a
            angle_a = std::atan2(v_y1y2, v_x1x2);

            // Calculate the new vector
            v_x1x2 = v2.x - v1.x;
            v_y1y2 = v2.y - v1.y;
            // Calculate the new angle_b
            angle_b = std::atan2(v_y1y2, v_x1x2);

            dot = v_x1x0 * v_x1x2 + v_y1y0 * v_y1y2;      // dot product
            det = v_x1x0 * v_y1y2 - v_y1y0 * v_x1x2;      // determinant

            joint_angle = std::atan2(det, dot);  // atan2(y, x) or atan2(sin, cos)
            if (joint_angle < 0) joint_angle = joint_angle + 2 * M_PI;
            joint_angle = std::fmod(joint_angle, 2 * M_PI);

            if (offset_ > 0.0)
            {
                joint_angle = 2 * M_PI - joint_angle;
            }

            int bulge_steps = 0;

            if (std::abs(joint_angle) > M_PI)
            {
                curve_angle = explement_reflex_angle(angle_b - angle_a);
                // Bulge steps should be determined by the inverse of the joint angle.
                double half_turns = half_turn_segments_ * std::fabs(curve_angle);
                bulge_steps = 1 + static_cast<int>(std::floor(half_turns / M_PI));
            }

            #ifdef MAPNIK_LOG
            if (bulge_steps == 0)
            {
                // inside turn (sharp/obtuse angle)
                MAPNIK_LOG_DEBUG(ctrans) << "offset_converter:"
                    << " Sharp joint [<< inside turn " << int(joint_angle*180/M_PI)
                    << " degrees >>]";
            }
            else
            {
                // outside turn (reflex angle)
                MAPNIK_LOG_DEBUG(ctrans) << "offset_converter:"
                    << " Bulge joint >)) outside turn " << int(joint_angle*180/M_PI)
                    << " degrees ((< with " << bulge_steps << " segments";
            }
            #endif
            tmp_prev.cmd = v1.cmd;
            tmp_prev.x = v1.x;
            tmp_prev.y = v1.y;
            
            if (v1.cmd == SEG_MOVETO)
            {
                if (bulge_steps == 0)
                {
                    displace2(v1, v0, v2, angle_a, angle_b);
                    push_vertex(v1);
                }
                else
                {
                    displace(v1, angle_b);
                    push_vertex(v1);
                }
            }
            else
            {
                if (bulge_steps == 0)
                {
                    displace2(v1, v0, v2, angle_a, angle_b);
                    push_vertex(v1);
                }
                else
                {
                    displace(w, v1, angle_a);
                    w.cmd = SEG_LINETO;
                    push_vertex(w);
                    for (int s = 0; ++s < bulge_steps;)
                    {
                        displace(w, v1, angle_a + (curve_angle * s) / bulge_steps);
                        w.cmd = SEG_LINETO;
                        push_vertex(w);
                    }
                    displace(v1, angle_b);
                    push_vertex(v1);
                }
            }
            v0.cmd = tmp_prev.cmd;
            v0.x = tmp_prev.x;
            v0.y = tmp_prev.y;
        }

        // last vertex
        if (!is_polygon)
        {
            displace(v1, angle_b);
            push_vertex(v1);
        }
        // initialization finished
        return status_ = process;
    }
    #pragma GCC diagnostic pop

    unsigned output_vertex(double* px, double* py)
    {
        if (cur_.cmd == SEG_CLOSE) *px = *py = 0.0;
        else
        {
            *px = cur_.x;
            *py = cur_.y;
        }
        return cur_.cmd;
    }

    void push_vertex(vertex2d const& v)
    {
        vertices_.push_back(v);
    }

    Geometry &              geom_;
    double                  offset_;
    double                  threshold_;
    unsigned                half_turn_segments_;
    status                  status_;
    size_t                  pos_;
    std::vector<vertex2d>   vertices_;
    vertex2d                start_;
    vertex2d                pre_first_;
    vertex2d                pre_;
    vertex2d                cur_;
};

}

#endif // MAPNIK_OFFSET_CONVERTER_HPP<|MERGE_RESOLUTION|>--- conflicted
+++ resolved
@@ -489,12 +489,7 @@
         }
         start_v2.x = v2.x;
         start_v2.y = v2.y;
-<<<<<<< HEAD
-        bool continue_loop;
-        continue_loop = true;
-=======
         bool continue_loop = true;
->>>>>>> e52feaa4
         vertex2d tmp_prev(vertex2d::no_init);
         
         while (i < points.size())
