/*****************************************************************************
 *
 * This file is part of Mapnik (c++ mapping toolkit)
 *
 * Copyright (C) 2011 Artem Pavlenko
 *
 * This library is free software; you can redistribute it and/or
 * modify it under the terms of the GNU Lesser General Public
 * License as published by the Free Software Foundation; either
 * version 2.1 of the License, or (at your option) any later version.
 *
 * This library is distributed in the hope that it will be useful,
 * but WITHOUT ANY WARRANTY; without even the implied warranty of
 * MERCHANTABILITY or FITNESS FOR A PARTICULAR PURPOSE.  See the GNU
 * Lesser General Public License for more details.
 *
 * You should have received a copy of the GNU Lesser General Public
 * License along with this library; if not, write to the Free Software
 * Foundation, Inc., 51 Franklin St, Fifth Floor, Boston, MA  02110-1301  USA
 *
 *****************************************************************************/

#ifndef MAPNIK_CHAR_INFO_HPP
#define MAPNIK_CHAR_INFO_HPP

#include <boost/shared_ptr.hpp>
#include <mapnik/text/char_properties_ptr.hpp>

namespace mapnik {

class char_info
{
public:
    char_info(unsigned c_, double width_, double ymax_, double ymin_, double line_height_)
        :  c(c_),
           width(width_),
           line_height(line_height_),
           ymin(ymin_),
           ymax(ymax_),
           avg_height(ymax - ymin),
           format()
    {
    }

    char_info()
        :  c(0),
           width(0),
           line_height(0),
           ymin(0),
           ymax(0),
           avg_height(0),
           format()
    {
    }

    double height() const { return ymax-ymin; }

    unsigned c;
    double width;
    double line_height;
    double ymin;
    double ymax;
    double avg_height;
<<<<<<< HEAD
    char_properties_ptr format;
    double height() const { return ymax-ymin; }
=======
    char_properties *format;

>>>>>>> c3fab9e6
};
}

#endif //MAPNIK_CHAR_INFO_HPP<|MERGE_RESOLUTION|>--- conflicted
+++ resolved
@@ -61,13 +61,8 @@
     double ymin;
     double ymax;
     double avg_height;
-<<<<<<< HEAD
     char_properties_ptr format;
-    double height() const { return ymax-ymin; }
-=======
-    char_properties *format;
 
->>>>>>> c3fab9e6
 };
 }
 
