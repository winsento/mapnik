/*****************************************************************************
 *
 * This file is part of Mapnik (c++ mapping toolkit)
 *
 * Copyright (C) 2015 Artem Pavlenko
 *
 * This library is free software; you can redistribute it and/or
 * modify it under the terms of the GNU Lesser General Public
 * License as published by the Free Software Foundation; either
 * version 2.1 of the License, or (at your option) any later version.
 *
 * This library is distributed in the hope that it will be useful,
 * but WITHOUT ANY WARRANTY; without even the implied warranty of
 * MERCHANTABILITY or FITNESS FOR A PARTICULAR PURPOSE.  See the GNU
 * Lesser General Public License for more details.
 *
 * You should have received a copy of the GNU Lesser General Public
 * License along with this library; if not, write to the Free Software
 * Foundation, Inc., 51 Franklin St, Fifth Floor, Boston, MA  02110-1301  USA
 *
 *****************************************************************************/

#ifndef MAPNIK_VALUE_HPP
#define MAPNIK_VALUE_HPP

// mapnik
#include <mapnik/config.hpp>
#include <mapnik/value/types.hpp>
#include <mapnik/value/hash.hpp>
#include <mapnik/util/variant.hpp>


namespace mapnik {

using value_base = util::variant<value_null, value_bool, value_integer,value_double, value_unicode_string>;

namespace value_adl_barrier {

class MAPNIK_DECL value : public value_base
{
    friend MAPNIK_DECL value operator+(value const&,value const&);
    friend MAPNIK_DECL value operator-(value const&,value const&);
    friend MAPNIK_DECL value operator*(value const&,value const&);
    friend MAPNIK_DECL value operator/(value const&,value const&);
    friend MAPNIK_DECL value operator%(value const&,value const&);

public:
    value() = default;

    // conversion from type T is done via a temporary of type U, which
    // is determined by mapnik_value_type;
    // enable_if< decay<T> != value > is necessary to avoid ill-formed
    // recursion in noexcept specifier; and it also prevents using this
    // constructor where implicitly-declared copy/move should be used
    // (e.g. value(value&))
    template <typename T,
              typename U = typename std::enable_if<
                                !detail::is_same_decay<T, value>::value,
                                detail::mapnik_value_type_decay<T>
                            >::type::type>
    value(T && val)
        noexcept(noexcept(U(std::forward<T>(val))) &&
                 std::is_nothrow_constructible<value_base, U && >::value)
        : value_base(U(std::forward<T>(val))) {}

    template <typename T,
              typename U = typename std::enable_if<
                                !detail::is_same_decay<T, value>::value,
                                detail::mapnik_value_type_decay<T>
                            >::type::type>
    value& operator=(T && val)
        noexcept(noexcept(U(std::forward<T>(val))) &&
                 std::is_nothrow_assignable<value_base, U && >::value)
    {
        value_base::operator=(U(std::forward<T>(val)));
        return *this;
    }

    bool operator==(value const& other) const;
    bool operator!=(value const& other) const;
    bool operator>(value const& other) const;
    bool operator>=(value const& other) const;
    bool operator<(value const& other) const;
    bool operator<=(value const& other) const;

    value operator-() const;

    bool is_null() const;

    template <typename T> T convert() const;

    value_bool to_bool() const;
    std::string to_expression_string(char quote = '\'') const;
    std::string to_string() const;
    value_unicode_string to_unicode() const;
    value_double to_double() const;
    value_integer to_int() const;
};

MAPNIK_DECL value operator+(value const& p1,value const& p2);
MAPNIK_DECL value operator-(value const& p1,value const& p2);
MAPNIK_DECL value operator*(value const& p1,value const& p2);
MAPNIK_DECL value operator/(value const& p1,value const& p2);
MAPNIK_DECL value operator%(value const& p1,value const& p2);

template <typename charT, typename traits>
inline std::basic_ostream<charT,traits>&
operator << (std::basic_ostream<charT,traits>& out,
             value const& v)
{
    out << v.to_string();
    return out;
}

// hash function
inline std::size_t hash_value(value const& val)
{
    return mapnik::value_hash(val);
}

} // namespace value_adl_barrier

using value = value_adl_barrier::value;

namespace detail {
struct is_null_visitor
{
    bool operator()(value const& val) const
    {
        return val.is_null();
    }

    bool operator()(value_null const&) const
    {
        return true;
    }

    template <typename T>
    bool operator()(T const&) const
    {
        return false;
    }
};
} // namespace detail
} // namespace mapnik

// support for std::unordered_xxx
namespace std
{

#pragma GCC diagnostic push
<<<<<<< HEAD
#include <mapnik/warning_ignore.hpp>
=======
#pragma GCC diagnostic ignored "-Wpragmas"
#pragma GCC diagnostic ignored "-Wmismatched-tags"
>>>>>>> 3741a7f3

template <>
struct hash<mapnik::value>
{
    size_t operator()(mapnik::value const& val) const
    {
        return mapnik::value_hash(val);
    }
};

#pragma GCC diagnostic pop

}

#endif // MAPNIK_VALUE_HPP<|MERGE_RESOLUTION|>--- conflicted
+++ resolved
@@ -149,12 +149,8 @@
 {
 
 #pragma GCC diagnostic push
-<<<<<<< HEAD
-#include <mapnik/warning_ignore.hpp>
-=======
 #pragma GCC diagnostic ignored "-Wpragmas"
 #pragma GCC diagnostic ignored "-Wmismatched-tags"
->>>>>>> 3741a7f3
 
 template <>
 struct hash<mapnik::value>
