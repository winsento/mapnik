/*****************************************************************************
 *
 * This file is part of Mapnik (c++ mapping toolkit)
 *
 * Copyright (C) 2013 Artem Pavlenko
 *
 * This library is free software; you can redistribute it and/or
 * modify it under the terms of the GNU Lesser General Public
 * License as published by the Free Software Foundation; either
 * version 2.1 of the License, or (at your option) any later version.
 *
 * This library is distributed in the hope that it will be useful,
 * but WITHOUT ANY WARRANTY; without even the implied warranty of
 * MERCHANTABILITY or FITNESS FOR A PARTICULAR PURPOSE.  See the GNU
 * Lesser General Public License for more details.
 *
 * You should have received a copy of the GNU Lesser General Public
 * License along with this library; if not, write to the Free Software
 * Foundation, Inc., 51 Franklin St, Fifth Floor, Boston, MA  02110-1301  USA
 *
 *****************************************************************************/
#ifndef TEXT_PROPERTIES_HPP
#define TEXT_PROPERTIES_HPP

// mapnik
#include <mapnik/text/char_properties_ptr.hpp>
#include <mapnik/color.hpp>
#include <mapnik/attribute.hpp>
#include <mapnik/value.hpp>
#include <mapnik/feature.hpp>
#include <mapnik/font_set.hpp>
#include <mapnik/enumeration.hpp>
#include <mapnik/expression.hpp>
#include <mapnik/text/formatting/base.hpp>
#include <mapnik/pixel_position.hpp>

// stl
#include <map>

// boost
#include <boost/optional.hpp>
#include <boost/property_tree/ptree_fwd.hpp>

namespace mapnik
{

enum text_transform
{
    NONE = 0,
    UPPERCASE,
    LOWERCASE,
    CAPITALIZE,
    text_transform_MAX
};
DEFINE_ENUM(text_transform_e, text_transform);

typedef std::map<std::string, font_set> fontset_map;

struct MAPNIK_DECL char_properties
{
    char_properties();
    /** Construct object from XML. */
    void from_xml(xml_node const &sym, fontset_map const & fontsets);
    /** Write object to XML ptree. */
    void to_xml(boost::property_tree::ptree &node, bool explicit_defaults, char_properties const& dfl=char_properties()) const;
    std::string face_name;
    boost::optional<font_set> fontset;
    double text_size;
    double character_spacing;
    double line_spacing; //Largest total height (fontsize+line_spacing) per line is chosen
    double text_opacity;
    unsigned wrap_char;
    text_transform_e text_transform; //Per expression
    color fill;
    color halo_fill;
    double halo_radius;
};

enum label_placement_enum
{
    POINT_PLACEMENT,
    LINE_PLACEMENT,
    VERTEX_PLACEMENT,
    INTERIOR_PLACEMENT,
    label_placement_enum_MAX
};

DEFINE_ENUM(label_placement_e, label_placement_enum);

enum vertical_alignment
{
    V_TOP = 0,
    V_MIDDLE,
    V_BOTTOM,
    V_AUTO,
    vertical_alignment_MAX
};

DEFINE_ENUM(vertical_alignment_e, vertical_alignment);

enum horizontal_alignment
{
    H_LEFT = 0,
    H_MIDDLE,
    H_RIGHT,
    H_AUTO,
    horizontal_alignment_MAX
};

DEFINE_ENUM(horizontal_alignment_e, horizontal_alignment);

enum justify_alignment
{
    J_LEFT = 0,
    J_MIDDLE,
    J_RIGHT,
    J_AUTO,
    justify_alignment_MAX
};

DEFINE_ENUM(justify_alignment_e, justify_alignment);

enum text_upright
{
    UPRIGHT_AUTO,
    UPRIGHT_LEFT,
    UPRIGHT_RIGHT,
    UPRIGHT_LEFT_ONLY,
    UPRIGHT_RIGHT_ONLY,
    text_upright_MAX
};

DEFINE_ENUM(text_upright_e, text_upright);

/** Properties for building the layout of a single text placement */
struct MAPNIK_DECL text_layout_properties
{
<<<<<<< HEAD
	text_layout_properties();
=======
    text_layout_properties();
>>>>>>> 19c2b76e

    /** Load all values from XML ptree. */
    void from_xml(xml_node const &sym);
    /** Save all values to XML ptree (but does not create a new parent node!). */
    void to_xml(boost::property_tree::ptree &node, bool explicit_defaults, text_layout_properties const &dfl=text_layout_properties()) const;

    /** Get a list of all expressions used in any placement.
     * This function is used to collect attributes. */
    void add_expressions(expression_set &output) const;

    //Per layout options
    expression_ptr orientation;
    pixel_position displacement;
    horizontal_alignment_e halign;
    justify_alignment_e jalign;
    vertical_alignment_e valign;
    double text_ratio;
    double wrap_width;
    bool wrap_before;
    bool rotate_displacement;
};
typedef std::shared_ptr<text_layout_properties> text_layout_properties_ptr;

class text_layout;

/** Contains all text symbolizer properties which are not directly related to text formatting and layout. */
struct MAPNIK_DECL text_symbolizer_properties
{
    text_symbolizer_properties();
    /** Load only placement related values from XML ptree. */
    void placement_properties_from_xml(xml_node const &sym);
    /** Load all values from XML ptree. */
    void from_xml(xml_node const &sym, fontset_map const & fontsets);
    /** Save all values to XML ptree (but does not create a new parent node!). */
    void to_xml(boost::property_tree::ptree &node, bool explicit_defaults, text_symbolizer_properties const &dfl=text_symbolizer_properties()) const;

    /** Takes a feature and produces formated text as output.
     * The output object has to be created by the caller and passed in for thread safety.
     */
    void process(text_layout &output, feature_impl const& feature) const;
    /** Automatically create processing instructions for a single expression. */
    void set_old_style_expression(expression_ptr expr);
    /** Sets new format tree. */
    void set_format_tree(formatting::node_ptr tree);
    /** Get format tree. */
    formatting::node_ptr format_tree() const;
    /** Get a list of all expressions used in any placement.
     * This function is used to collect attributes. */
    void add_expressions(expression_set &output) const;

    //Per symbolizer options
    label_placement_e label_placement;
    /** distance between repeated labels on a single geometry */
    double label_spacing;
    /** distance the label can be moved on the line to fit, if 0 the default is used */
    double label_position_tolerance;
    bool avoid_edges;
    double minimum_distance;
    double minimum_padding;
    double minimum_path_length;
    double max_char_angle_delta;
    /** Always try render an odd amount of labels */
    bool force_odd_labels;
    bool allow_overlap;
    /** Only consider geometry with largest bbox (polygons) */
    bool largest_bbox_only;
    text_upright_e upright;

    /** Default values for text layouts */
    text_layout_properties_ptr layout_defaults;

    /** Default values for char_properties. */
    char_properties_ptr format;
private:
    /** A tree of formatting::nodes which contain text and formatting information. */
    formatting::node_ptr tree_;
};

} //ns mapnik

#endif // TEXT_PROPERTIES_HPP<|MERGE_RESOLUTION|>--- conflicted
+++ resolved
@@ -135,11 +135,7 @@
 /** Properties for building the layout of a single text placement */
 struct MAPNIK_DECL text_layout_properties
 {
-<<<<<<< HEAD
-	text_layout_properties();
-=======
     text_layout_properties();
->>>>>>> 19c2b76e
 
     /** Load all values from XML ptree. */
     void from_xml(xml_node const &sym);
