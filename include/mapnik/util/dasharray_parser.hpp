--- conflicted
+++ resolved
@@ -59,17 +59,10 @@
 #endif
                           | lit("none")),
                           qi::ascii::space);
-<<<<<<< HEAD
-
-    if (first != last)
-        return false;
-
-=======
     if (first != last)
     {
         return false;
     }
->>>>>>> 580ad4fb
     return r;
 }
 
