--- conflicted
+++ resolved
@@ -23,10 +23,7 @@
 #ifndef MAPNIK_GEOMETRY_SVG_GENERATOR_HPP
 #define MAPNIK_GEOMETRY_SVG_GENERATOR_HPP
 
-<<<<<<< HEAD
 #define BOOST_SPIRIT_USE_PHOENIX_V3 1
-=======
->>>>>>> 5e322dbf
 
 // mapnik
 #include <mapnik/global.hpp>
@@ -46,15 +43,11 @@
 #include <boost/fusion/include/boost_tuple.hpp>
 #include <boost/type_traits/remove_pointer.hpp>
 
-<<<<<<< HEAD
-
-=======
->>>>>>> 5e322dbf
-/*!
- * adapted to conform to the concepts
- * required by Karma to be recognized as a container of
- * attributes for output generation.
- */
+
+// adapted to conform to the concepts
+// required by Karma to be recognized as a container of
+// attributes for output generation.
+
 namespace boost { namespace spirit { namespace traits {
 
 // TODO - this needs to be made generic to any path type
@@ -138,16 +131,8 @@
     struct get_first
     {
         typedef T geometry_type;
-<<<<<<< HEAD
         typedef typename geometry_type::value_type const result_type;
         result_type const operator() (geometry_type const& geom) const
-=======
-
-        template <typename U>
-        struct result { typedef typename geometry_type::value_type const type; };
-
-        typename geometry_type::value_type operator() (geometry_type const& geom) const
->>>>>>> 5e322dbf
         {
             typename geometry_type::value_type coord;
             geom.rewind(0);
@@ -204,11 +189,7 @@
                 << lit("d=\"") << svg_path << lit("\"")
                 ;
 
-<<<<<<< HEAD
-            svg_path %= ((&uint_(mapnik::SEG_MOVETO) << lit("d=\"") << lit('M')
-=======
             svg_path %= ((&uint_(mapnik::SEG_MOVETO) << lit('M')
->>>>>>> 5e322dbf
                           | &uint_(mapnik::SEG_LINETO) [_a +=1] << karma::string [if_(_a == 1) [_1 = "L" ].else_[_1 =""]])
                          << lit(' ') << coordinate << lit(' ') << coordinate) % lit(' ')
                 ;
