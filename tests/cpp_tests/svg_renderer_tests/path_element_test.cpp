#define BOOST_TEST_MODULE path_element_tests

// boost.test
#include <boost/test/included/unit_test.hpp>

// boost.filesystem
#include <boost/filesystem.hpp>

// mapnik
#include <mapnik/map.hpp>
#include <mapnik/rule.hpp>
#include <mapnik/feature_type_style.hpp>
#include <mapnik/svg/output/svg_renderer.hpp>
#include <mapnik/datasource_cache.hpp>
#include <mapnik/expression.hpp>
#include <mapnik/color_factory.hpp>
#include <mapnik/image_util.hpp>
#include <mapnik/graphics.hpp>
#include <mapnik/agg_renderer.hpp>


// stl
#include <fstream>
#include <iterator>

namespace fs = boost::filesystem;
using namespace mapnik;

const std::string srs_lcc="+proj=lcc +ellps=GRS80 +lat_0=49 +lon_0=-95 +lat+1=49 +lat_2=77 \
                       +datum=NAD83 +units=m +no_defs";
const std::string srs_merc="+proj=merc +a=6378137 +b=6378137 +lat_ts=0.0 +lon_0=0.0 +x_0=0.0 \
                       +y_0=0.0 +k=1.0 +units=m +nadgrids=@null +wktext +no_defs +over";

void prepare_map(Map & m)
{
    // Provinces (polygon)
    feature_type_style provpoly_style;
    {
        rule r;
        r.set_filter(parse_expression("[NAME_EN] = 'Ontario'"));
        {
            polygon_symbolizer poly_sym;
            put(poly_sym, keys::fill, color(250, 190, 183));
            r.append(std::move(poly_sym));
        }
        provpoly_style.add_rule(r);
    }
    {
        rule r;
        r.set_filter(parse_expression("[NOM_FR] = 'Québec'"));
        {
            polygon_symbolizer poly_sym;
            put(poly_sym, keys::fill, color(217, 235, 203));
            r.append(std::move(poly_sym));
        }
        provpoly_style.add_rule(r);
    }
    m.insert_style("provinces",provpoly_style);

    // Provinces (polyline)
    feature_type_style provlines_style;
    {
        rule r;
        {
            line_symbolizer line_sym;
            put(line_sym,keys::stroke,color(0,0,0));
            put(line_sym,keys::stroke_width,1.0);
            dash_array dash;
            dash.emplace_back(8,4);
            dash.emplace_back(2,2);
            dash.emplace_back(2,2);
            put(line_sym,keys::stroke_dasharray,dash);
            r.append(std::move(line_sym));
        }
        provlines_style.add_rule(r);
    }
    m.insert_style("provlines",provlines_style);

    // Drainage
    feature_type_style qcdrain_style;
    {
        rule r;
        r.set_filter(parse_expression("[HYC] = 8"));
        {
            polygon_symbolizer poly_sym;
            put(poly_sym, keys::fill, color(153, 204, 255));
            r.append(std::move(poly_sym));
        }
        qcdrain_style.add_rule(r);
    }
    m.insert_style("drainage",qcdrain_style);

    // Roads 3 and 4 (The "grey" roads)
    feature_type_style roads34_style;
    {
        rule r;
        r.set_filter(parse_expression("[CLASS] = 3 or [CLASS] = 4"));
        {
            line_symbolizer line_sym;
            put(line_sym,keys::stroke,color(171,158,137));
            put(line_sym,keys::stroke_width,2.0);
            put(line_sym,keys::stroke_linecap,ROUND_CAP);
            put(line_sym,keys::stroke_linejoin,ROUND_JOIN);
            r.append(std::move(line_sym));
        }
        roads34_style.add_rule(r);
    }
    m.insert_style("smallroads",roads34_style);

    // Roads 2 (The thin yellow ones)
    feature_type_style roads2_style_1;
    {
        rule r;
        r.set_filter(parse_expression("[CLASS] = 2"));
        {
            line_symbolizer line_sym;
            put(line_sym,keys::stroke,color(171,158,137));
            put(line_sym,keys::stroke_width,4.0);
            put(line_sym,keys::stroke_linecap,ROUND_CAP);
            put(line_sym,keys::stroke_linejoin,ROUND_JOIN);
            r.append(std::move(line_sym));
        }
        roads2_style_1.add_rule(r);
    }
    m.insert_style("road-border", roads2_style_1);

    feature_type_style roads2_style_2;
    {
        rule r;
        r.set_filter(parse_expression("[CLASS] = 2"));
        {
            line_symbolizer line_sym;
            put(line_sym,keys::stroke,color(255,250,115));
            put(line_sym,keys::stroke_width,2.0);
            put(line_sym,keys::stroke_linecap,ROUND_CAP);
            put(line_sym,keys::stroke_linejoin,ROUND_JOIN);
            r.append(std::move(line_sym));
        }
        roads2_style_2.add_rule(r);
    }
    m.insert_style("road-fill", roads2_style_2);

    // Roads 1 (The big orange ones, the highways)
    feature_type_style roads1_style_1;
    {
        rule r;
        r.set_filter(parse_expression("[CLASS] = 1"));
        {
            line_symbolizer line_sym;
            put(line_sym,keys::stroke,color(188,149,28));
            put(line_sym,keys::stroke_width,7.0);
            put(line_sym,keys::stroke_linecap,ROUND_CAP);
            put(line_sym,keys::stroke_linejoin,ROUND_JOIN);
            r.append(std::move(line_sym));
        }
        roads1_style_1.add_rule(r);
    }
    m.insert_style("highway-border", roads1_style_1);

    feature_type_style roads1_style_2;
    {
        rule r;
        r.set_filter(parse_expression("[CLASS] = 1"));
        {
            line_symbolizer line_sym;
            put(line_sym,keys::stroke,color(242,191,36));
            put(line_sym,keys::stroke_width,5.0);
            put(line_sym,keys::stroke_linecap,ROUND_CAP);
            put(line_sym,keys::stroke_linejoin,ROUND_JOIN);
            r.append(std::move(line_sym));
        }
        roads1_style_2.add_rule(r);
    }
    m.insert_style("highway-fill", roads1_style_2);

    // Populated Places
    feature_type_style popplaces_style;
    {
        rule r;
        {
            text_symbolizer text_sym;
            text_placements_ptr placement_finder = std::make_shared<text_placements_dummy>();
            placement_finder->defaults.format->face_name = "DejaVu Sans Book";
            placement_finder->defaults.format->text_size = 10;
            placement_finder->defaults.format->fill = color(0,0,0);
            placement_finder->defaults.format->halo_fill = color(255,255,200);
            placement_finder->defaults.format->halo_radius = 1;
            placement_finder->defaults.set_old_style_expression(parse_expression("[GEONAME]"));
            put<text_placements_ptr>(text_sym, keys::text_placements_, placement_finder);
            r.append(std::move(text_sym));
        }
        popplaces_style.add_rule(r);
    }

    m.insert_style("popplaces",popplaces_style );

    // layers
    // Provincial  polygons
    {
        parameters p;
        p["type"]="shape";
        p["file"]="demo/data/boundaries";
        p["encoding"]="latin1";

        layer lyr("Provinces");
        lyr.set_datasource(datasource_cache::instance().create(p));
        lyr.add_style("provinces");
<<<<<<< HEAD
        lyr.set_srs(srs_lcc);
=======
>>>>>>> 7b58b26d
        m.add_layer(lyr);
    }

    // Drainage
    {
        parameters p;
        p["type"]="shape";
        p["file"]="demo/data/qcdrainage";
        layer lyr("Quebec Hydrography");
        lyr.set_datasource(datasource_cache::instance().create(p));
        lyr.set_srs(srs_lcc);
        lyr.add_style("drainage");
        m.add_layer(lyr);
    }

    {
        parameters p;
        p["type"]="shape";
        p["file"]="demo/data/ontdrainage";
        layer lyr("Ontario Hydrography");
        lyr.set_datasource(datasource_cache::instance().create(p));
        lyr.set_srs(srs_lcc);
        lyr.add_style("drainage");
        m.add_layer(lyr);
    }

    // Provincial boundaries
    {
        parameters p;
        p["type"]="shape";
        p["file"]="demo/data/boundaries_l";
        layer lyr("Provincial borders");
        lyr.set_srs(srs_lcc);
        lyr.set_datasource(datasource_cache::instance().create(p));
        lyr.add_style("provlines");
        m.add_layer(lyr);
    }

    // Roads
    {
        parameters p;
        p["type"]="shape";
        p["file"]="demo/data/roads";
        layer lyr("Roads");
        lyr.set_srs(srs_lcc);
        lyr.set_datasource(datasource_cache::instance().create(p));
        lyr.add_style("smallroads");
        lyr.add_style("road-border");
        lyr.add_style("road-fill");
        lyr.add_style("highway-border");
        lyr.add_style("highway-fill");

        m.add_layer(lyr);
<<<<<<< HEAD
    }
    // popplaces
    {
        parameters p;
        p["type"]="shape";
        p["file"]="demo/data/popplaces";
        p["encoding"] = "latin1";
        layer lyr("Populated Places");
        lyr.set_srs(srs_lcc);
        lyr.set_datasource(datasource_cache::instance().create(p));
        lyr.add_style("popplaces");
        m.add_layer(lyr);
=======
>>>>>>> 7b58b26d
    }
}

void render_to_file(Map const& m, const std::string output_filename)
{
    std::ofstream output_stream(output_filename.c_str());

    if(output_stream)
    {
        typedef svg_renderer<std::ostream_iterator<char> > svg_ren;
        std::ostream_iterator<char> output_stream_iterator(output_stream);
        svg_ren renderer(m, output_stream_iterator);
        renderer.apply();
        output_stream.close();
        fs::path output_filename_path =
            fs::system_complete(fs::path(".")) / fs::path(output_filename);
        BOOST_CHECK_MESSAGE(fs::exists(output_filename_path),
                            "File '"+output_filename_path.string()+"' was created.");
    }
    else
    {
        BOOST_FAIL("Could not create create/open file '"+output_filename+"'.");
    }
}

BOOST_AUTO_TEST_CASE(path_element_test_case_1)
{
    std::cout << " looking for 'shape.input' plugin in ./plugins/input/" << "\n";
    datasource_cache::instance().register_datasources("plugins/input/");
    Map m(800,600);
    m.set_background(parse_color("white"));
    m.set_srs(srs_merc);
    prepare_map(m);
    m.zoom_to_box(box2d<double>(-8024477.28459,5445190.38849,-7381388.20071,5662941.44855));
    render_to_file(m, "path_element_test_case_1.svg");
    mapnik::image_32 buf(m.width(),m.height());
    mapnik::agg_renderer<mapnik::image_32> ren(m,buf);
    ren.apply();
    mapnik::save_to_file(buf,"path_element_test_case_1.png");
}<|MERGE_RESOLUTION|>--- conflicted
+++ resolved
@@ -204,11 +204,8 @@
 
         layer lyr("Provinces");
         lyr.set_datasource(datasource_cache::instance().create(p));
+        lyr.set_srs(srs_lcc);
         lyr.add_style("provinces");
-<<<<<<< HEAD
-        lyr.set_srs(srs_lcc);
-=======
->>>>>>> 7b58b26d
         m.add_layer(lyr);
     }
 
@@ -262,8 +259,8 @@
         lyr.add_style("highway-fill");
 
         m.add_layer(lyr);
-<<<<<<< HEAD
-    }
+    }
+
     // popplaces
     {
         parameters p;
@@ -275,8 +272,6 @@
         lyr.set_datasource(datasource_cache::instance().create(p));
         lyr.add_style("popplaces");
         m.add_layer(lyr);
-=======
->>>>>>> 7b58b26d
     }
 }
 
