--- conflicted
+++ resolved
@@ -35,275 +35,260 @@
 
 #include <boost/optional/optional_io.hpp>
 
-<<<<<<< HEAD
-namespace postgistest {
-
-    int run(std::string const& command, bool okay_to_fail = false)
-=======
-int run(std::string const& command, bool silent = false)
+int run(std::string const& command, bool okay_to_fail = false)
 {
     std::string cmd;
     if (std::getenv("DYLD_LIBRARY_PATH") != nullptr)
     {
-        cmd += std::string("DYLD_LIBRARY_PATH=") + std::getenv("DYLD_LIBRARY_PATH") + " ";
+        cmd += std::string("DYLD_LIBRARY_PATH=") + std::getenv("DYLD_LIBRARY_PATH") + " && ";
     }
     cmd += command;
-    if (silent)
->>>>>>> 40fed664
-    {
-        std::string cmd;
-        if (std::getenv("DYLD_LIBRARY_PATH") != nullptr)
-        {
-            cmd += std::string("export DYLD_LIBRARY_PATH=") + std::getenv("DYLD_LIBRARY_PATH") + " && ";
+    // silence output unless MAPNIK_TEST_DEBUG is defined
+    if (std::getenv("MAPNIK_TEST_DEBUG") == nullptr)
+    {
+#ifndef _WINDOWS
+        cmd += " 2>/dev/null";
+#else
+        cmd += " 2> nul";
+#endif
+    }
+    else
+    {
+        std::clog << "Running " << cmd << "\n";
+    }
+    bool worked = (std::system(cmd.c_str()) == 0);
+    if (okay_to_fail == true) return true;
+    return worked;
+}
+
+std::string dbname("mapnik-tmp-postgis-test-db");
+
+TEST_CASE("postgis") {
+
+    SECTION("Postgis data initialization")
+    {
+        //don't add 'true' here, to get error message, when drop fails. If it works nothing is output
+        REQUIRE(run("dropdb --if-exists " + dbname));
+        REQUIRE(run("createdb -T template_postgis " + dbname));
+        //REQUIRE(run("createdb " + dbname));
+        // Breaks when raster support is missing (unfortunately this is common)
+        //REQUIRE(run("psql -c 'CREATE EXTENSION postgis;' " + dbname, true));
+        REQUIRE(run("psql -q -f ./test/data/sql/postgis-create-db-and-tables.sql " + dbname));
+    }
+
+    mapnik::parameters params;
+    params["type"] = "postgis";
+    params["dbname"] = dbname;
+
+    SECTION("Postgis should throw without 'table' parameter")
+    {
+        CHECK_THROWS(mapnik::datasource_cache::instance().create(params));
+    }
+
+    SECTION("Postgis should throw with 'max_async_connection' greater than 'max_size'")
+    {
+        params["table"] = "test";
+        params["max_async_connection"] = "2";
+        params["max_size"] = "1";
+        CHECK_THROWS(mapnik::datasource_cache::instance().create(params));
+    }
+
+    SECTION("Postgis should throw with invalid metadata query")
+    {
+        params["table"] = "does_not_exist";
+        CHECK_THROWS(mapnik::datasource_cache::instance().create(params));
+    }
+
+    SECTION("Postgis should throw with invalid key field")
+    {
+        params["table"] = "test_invalid_id";
+        params["key_field"] = "id";
+        CHECK_THROWS(mapnik::datasource_cache::instance().create(params));
+    }
+
+    SECTION("Postgis should throw with multicolumn primary key")
+    {
+        params["table"] = "test_invalid_multi_col_pk";
+        params["autodetect_key_field"] = "true";
+        CHECK_THROWS(mapnik::datasource_cache::instance().create(params));
+    }
+
+    SECTION("Postgis should throw without geom column")
+    {
+        params["table"] = "test_no_geom_col";
+        auto ds = mapnik::datasource_cache::instance().create(params);
+        REQUIRE(ds != nullptr);
+        CHECK_THROWS(all_features(ds));
+    }
+
+    SECTION("Postgis should throw with invalid credentials")
+    {
+        params["table"] = "test";
+        params["user"] = "not_a_valid_user";
+        params["password"] = "not_a_valid_pwd";
+        CHECK_THROWS(mapnik::datasource_cache::instance().create(params));
+    }
+
+    SECTION("Postgis initialize dataset with persist_connection, schema, extent, geometry field, autodectect key field, simplify_geometries, row_limit")
+    {
+        params["persist_connection"] = "false";
+        params["table"] = "public.test";
+        params["geometry_field"] = "geom";
+        params["autodetect_key_field"] = "true";
+        params["extent"] = "-1 -1, -1 2, 4 3, 3 -1, -1 -1";
+        params["simplify_geometries"] = "true";
+        params["row_limit"] = "1";
+        auto ds = mapnik::datasource_cache::instance().create(params);
+    }
+
+    SECTION("Postgis dataset geometry type")
+    {
+        params["table"] = "(SELECT * FROM test WHERE gid=1) as data";
+        auto ds = mapnik::datasource_cache::instance().create(params);
+        REQUIRE(ds != nullptr);
+        CHECK(ds->get_geometry_type() == mapnik::datasource_geometry_t::Point);
+    }
+
+    SECTION("Postgis query field names")
+    {
+        params["table"] = "test";
+        auto ds = mapnik::datasource_cache::instance().create(params);
+        REQUIRE(ds != nullptr);
+        REQUIRE(ds->type() == mapnik::datasource::datasource_t::Vector);
+        auto fields = ds->get_descriptor().get_descriptors();
+        require_field_names(fields, { "gid", "colbigint", "col_text", "col-char", "col+bool", "colnumeric", "colsmallint", "colfloat4", "colfloat8", "colcharacter" });
+        require_field_types(fields, { mapnik::Integer, mapnik::Integer, mapnik::String, mapnik::String, mapnik::Boolean, mapnik::Double, mapnik::Integer, mapnik::Double, mapnik::Double, mapnik::String });
+    }
+
+    SECTION("Postgis iterate features")
+    {
+        params["table"] = "test";
+        params["key_field"] = "gid";
+        params["max_async_connection"] = "2";
+        //params["cursor_size"] = "2";
+        auto ds = mapnik::datasource_cache::instance().create(params);
+        REQUIRE(ds != nullptr);
+
+        auto featureset = ds->features_at_point(mapnik::coord2d(1, 1));
+        mapnik::feature_ptr feature;
+        while ((bool(feature = featureset->next()))) {
+            REQUIRE(feature->get(2).to_string() == feature->get("col_text").to_string());
+            REQUIRE(feature->get(4).to_bool() == feature->get("col+bool").to_bool());
+            REQUIRE(feature->get(5).to_double() == feature->get("colnumeric").to_double());
+            REQUIRE(feature->get(5).to_string() == feature->get("colnumeric").to_string());
         }
-        cmd += command;
-        // silence output unless MAPNIK_TEST_DEBUG is defined
-        if (std::getenv("MAPNIK_TEST_DEBUG") == nullptr)
-        {
-#ifndef _WINDOWS
-            cmd += " 2>/dev/null";
-#else
-            cmd += " 2> nul";
-#endif
+
+        featureset = all_features(ds);
+        feature = featureset->next();
+        //deactivate char tests for now: not yet implemented.
+        //add at postgis_datasource.cpp:423
+        //case 18:    // char
+        //REQUIRE("A" == feature->get("col-char").to_string());
+        feature = featureset->next();
+        //REQUIRE("B" == feature->get("col-char").to_string());
+        feature = featureset->next();
+        REQUIRE(false == feature->get("col+bool").to_bool());
+    }
+
+    SECTION("Postgis cursorresultest")
+    {
+        params["table"] = "(SELECT * FROM test) as data";
+        params["cursor_size"] = "2";
+        auto ds = mapnik::datasource_cache::instance().create(params);
+        REQUIRE(ds != nullptr);
+        auto featureset = all_features(ds);
+        CHECK(count_features(featureset) == 8);
+
+        featureset = all_features(ds);
+        mapnik::feature_ptr feature;
+        while (bool(feature = featureset->next())) {
+            CHECK(feature->size() == 10);
         }
-        else
-        {
-            std::clog << "Running " << cmd << "\n";
-        }
-        bool worked = (std::system(cmd.c_str()) == 0);
-        if (okay_to_fail == true) return true;
-        return worked;
-    }
-
-    std::string dbname("mapnik-tmp-postgis-test-db");
-
-    TEST_CASE("postgis") {
-
-        SECTION("Postgis data initialization")
-        {
-            //don't add 'true' here, to get error message, when drop fails. If it works nothing is output
-            REQUIRE(run("dropdb --if-exists " + dbname));
-            REQUIRE(run("createdb -T template_postgis " + dbname));
-            //REQUIRE(run("createdb " + dbname));
-            // Breaks when raster support is missing (unfortunately this is common)
-            //REQUIRE(run("psql -c 'CREATE EXTENSION postgis;' " + dbname, true));
-            REQUIRE(run("psql -q -f ./test/data/sql/postgis-create-db-and-tables.sql " + dbname));
-        }
-
-        mapnik::parameters params;
-        params["type"] = "postgis";
-        params["dbname"] = dbname;
-
-        SECTION("Postgis should throw without 'table' parameter")
-        {
-            CHECK_THROWS(mapnik::datasource_cache::instance().create(params));
-        }
-
-        SECTION("Postgis should throw with 'max_async_connection' greater than 'max_size'")
-        {
-            params["table"] = "test";
-            params["max_async_connection"] = "2";
-            params["max_size"] = "1";
-            CHECK_THROWS(mapnik::datasource_cache::instance().create(params));
-        }
-
-        SECTION("Postgis should throw with invalid metadata query")
-        {
-            params["table"] = "does_not_exist";
-            CHECK_THROWS(mapnik::datasource_cache::instance().create(params));
-        }
-
-        SECTION("Postgis should throw with invalid key field")
-        {
-            params["table"] = "test_invalid_id";
-            params["key_field"] = "id";
-            CHECK_THROWS(mapnik::datasource_cache::instance().create(params));
-        }
-
-        SECTION("Postgis should throw with multicolumn primary key")
-        {
-            params["table"] = "test_invalid_multi_col_pk";
-            params["autodetect_key_field"] = "true";
-            CHECK_THROWS(mapnik::datasource_cache::instance().create(params));
-        }
-
-        SECTION("Postgis should throw without geom column")
-        {
-            params["table"] = "test_no_geom_col";
-            auto ds = mapnik::datasource_cache::instance().create(params);
-            REQUIRE(ds != nullptr);
-            CHECK_THROWS(all_features(ds));
-        }
-
-        SECTION("Postgis should throw with invalid credentials")
-        {
-            params["table"] = "test";
-            params["user"] = "not_a_valid_user";
-            params["password"] = "not_a_valid_pwd";
-            CHECK_THROWS(mapnik::datasource_cache::instance().create(params));
-        }
-
-        SECTION("Postgis initialize dataset with persist_connection, schema, extent, geometry field, autodectect key field, simplify_geometries, row_limit")
-        {
-            params["persist_connection"] = "false";
-            params["table"] = "public.test";
-            params["geometry_field"] = "geom";
-            params["autodetect_key_field"] = "true";
-            params["extent"] = "-1 -1, -1 2, 4 3, 3 -1, -1 -1";
-            params["simplify_geometries"] = "true";
-            params["row_limit"] = "1";
-            auto ds = mapnik::datasource_cache::instance().create(params);
-        }
-
-        SECTION("Postgis dataset geometry type")
-        {
-            params["table"] = "(SELECT * FROM test WHERE gid=1) as data";
-            auto ds = mapnik::datasource_cache::instance().create(params);
-            REQUIRE(ds != nullptr);
-            CHECK(ds->get_geometry_type() == mapnik::datasource_geometry_t::Point);
-        }
-
-        SECTION("Postgis query field names")
-        {
-            params["table"] = "test";
-            auto ds = mapnik::datasource_cache::instance().create(params);
-            REQUIRE(ds != nullptr);
-            REQUIRE(ds->type() == mapnik::datasource::datasource_t::Vector);
-            auto fields = ds->get_descriptor().get_descriptors();
-            require_field_names(fields, { "gid", "colbigint", "col_text", "col-char", "col+bool", "colnumeric", "colsmallint", "colfloat4", "colfloat8", "colcharacter" });
-            require_field_types(fields, { mapnik::Integer, mapnik::Integer, mapnik::String, mapnik::String, mapnik::Boolean, mapnik::Double, mapnik::Integer, mapnik::Double, mapnik::Double, mapnik::String });
-        }
-
-        SECTION("Postgis iterate features")
-        {
-            params["table"] = "test";
-            params["key_field"] = "gid";
-            params["max_async_connection"] = "2";
-            //params["cursor_size"] = "2";
-            auto ds = mapnik::datasource_cache::instance().create(params);
-            REQUIRE(ds != nullptr);
-
-            auto featureset = ds->features_at_point(mapnik::coord2d(1, 1));
-            mapnik::feature_ptr feature;
-            while ((bool(feature = featureset->next()))) {
-                REQUIRE(feature->get(2).to_string() == feature->get("col_text").to_string());
-                REQUIRE(feature->get(4).to_bool() == feature->get("col+bool").to_bool());
-                REQUIRE(feature->get(5).to_double() == feature->get("colnumeric").to_double());
-                REQUIRE(feature->get(5).to_string() == feature->get("colnumeric").to_string());
-            }
-
-            featureset = all_features(ds);
-            feature = featureset->next();
-            //deactivate char tests for now: not yet implemented.
-            //add at postgis_datasource.cpp:423
-            //case 18:    // char
-            //REQUIRE("A" == feature->get("col-char").to_string());
-            feature = featureset->next();
-            //REQUIRE("B" == feature->get("col-char").to_string());
-            feature = featureset->next();
-            REQUIRE(false == feature->get("col+bool").to_bool());
-        }
-
-        SECTION("Postgis cursorresultest")
-        {
-            params["table"] = "(SELECT * FROM test) as data";
-            params["cursor_size"] = "2";
-            auto ds = mapnik::datasource_cache::instance().create(params);
-            REQUIRE(ds != nullptr);
-            auto featureset = all_features(ds);
-            CHECK(count_features(featureset) == 8);
-
-            featureset = all_features(ds);
-            mapnik::feature_ptr feature;
-            while (bool(feature = featureset->next())) {
-                CHECK(feature->size() == 10);
-            }
-
-            featureset = all_features(ds);
-            require_geometry(featureset->next(), 1, mapnik::geometry::geometry_types::Point);
-            require_geometry(featureset->next(), 1, mapnik::geometry::geometry_types::Point);
-            require_geometry(featureset->next(), 2, mapnik::geometry::geometry_types::MultiPoint);
-            require_geometry(featureset->next(), 1, mapnik::geometry::geometry_types::LineString);
-            require_geometry(featureset->next(), 2, mapnik::geometry::geometry_types::MultiLineString);
-            require_geometry(featureset->next(), 1, mapnik::geometry::geometry_types::Polygon);
-            require_geometry(featureset->next(), 2, mapnik::geometry::geometry_types::MultiPolygon);
-            require_geometry(featureset->next(), 3, mapnik::geometry::geometry_types::GeometryCollection);
-        }
-
-        SECTION("Postgis bbox query")
-        {
-            params["table"] = "(SELECT * FROM public.test) as data WHERE geom && !bbox!";
-            auto ds = mapnik::datasource_cache::instance().create(params);
-            REQUIRE(ds != nullptr);
-            mapnik::box2d<double> ext = ds->envelope();
-            CAPTURE(ext);
-            INFO(std::setprecision(6) << std::fixed << ext.minx() << "/" << ext.miny() << " " << ext.maxx() << "/" << ext.maxy());
-            REQUIRE(ext.minx() == -2);
-            REQUIRE(ext.miny() == -2);
-            REQUIRE(ext.maxx() == 5);
-            REQUIRE(ext.maxy() == 4);
-        }
-
-        SECTION("Postgis query extent: full dataset")
-        {
-            //include schema to increase coverage
-            params["table"] = "(SELECT * FROM public.test) as data";
-            auto ds = mapnik::datasource_cache::instance().create(params);
-            REQUIRE(ds != nullptr);
-            mapnik::box2d<double> ext = ds->envelope();
-            CAPTURE(ext);
-            INFO(std::setprecision(6) << std::fixed << ext.minx() << "/" << ext.miny() << " " << ext.maxx() << "/" << ext.maxy());
-            REQUIRE(ext.minx() == -2);
-            REQUIRE(ext.miny() == -2);
-            REQUIRE(ext.maxx() == 5);
-            REQUIRE(ext.maxy() == 4);
-        }
+
+        featureset = all_features(ds);
+        require_geometry(featureset->next(), 1, mapnik::geometry::geometry_types::Point);
+        require_geometry(featureset->next(), 1, mapnik::geometry::geometry_types::Point);
+        require_geometry(featureset->next(), 2, mapnik::geometry::geometry_types::MultiPoint);
+        require_geometry(featureset->next(), 1, mapnik::geometry::geometry_types::LineString);
+        require_geometry(featureset->next(), 2, mapnik::geometry::geometry_types::MultiLineString);
+        require_geometry(featureset->next(), 1, mapnik::geometry::geometry_types::Polygon);
+        require_geometry(featureset->next(), 2, mapnik::geometry::geometry_types::MultiPolygon);
+        require_geometry(featureset->next(), 3, mapnik::geometry::geometry_types::GeometryCollection);
+    }
+
+    SECTION("Postgis bbox query")
+    {
+        params["table"] = "(SELECT * FROM public.test) as data WHERE geom && !bbox!";
+        auto ds = mapnik::datasource_cache::instance().create(params);
+        REQUIRE(ds != nullptr);
+        mapnik::box2d<double> ext = ds->envelope();
+        CAPTURE(ext);
+        INFO(std::setprecision(6) << std::fixed << ext.minx() << "/" << ext.miny() << " " << ext.maxx() << "/" << ext.maxy());
+        REQUIRE(ext.minx() == -2);
+        REQUIRE(ext.miny() == -2);
+        REQUIRE(ext.maxx() == 5);
+        REQUIRE(ext.maxy() == 4);
+    }
+
+    SECTION("Postgis query extent: full dataset")
+    {
+        //include schema to increase coverage
+        params["table"] = "(SELECT * FROM public.test) as data";
+        auto ds = mapnik::datasource_cache::instance().create(params);
+        REQUIRE(ds != nullptr);
+        mapnik::box2d<double> ext = ds->envelope();
+        CAPTURE(ext);
+        INFO(std::setprecision(6) << std::fixed << ext.minx() << "/" << ext.miny() << " " << ext.maxx() << "/" << ext.maxy());
+        REQUIRE(ext.minx() == -2);
+        REQUIRE(ext.miny() == -2);
+        REQUIRE(ext.maxx() == 5);
+        REQUIRE(ext.maxy() == 4);
+    }
 /* deactivated for merging: still investigating a proper fix
-        SECTION("Postgis query extent from subquery")
-        {
-            params["table"] = "(SELECT * FROM test where gid=4) as data";
-            auto ds = mapnik::datasource_cache::instance().create(params);
-            REQUIRE(ds != nullptr);
-            mapnik::box2d<double> ext = ds->envelope();
-            CAPTURE(ext);
-            INFO(std::setprecision(6) << std::fixed << ext.minx() << "/" << ext.miny() << " " << ext.maxx() << "/" << ext.maxy());
-            REQUIRE(ext.minx() == 0);
-            REQUIRE(ext.miny() == 0);
-            REQUIRE(ext.maxx() == 1);
-            REQUIRE(ext.maxy() == 2);
-        }
+    SECTION("Postgis query extent from subquery")
+    {
+        params["table"] = "(SELECT * FROM test where gid=4) as data";
+        auto ds = mapnik::datasource_cache::instance().create(params);
+        REQUIRE(ds != nullptr);
+        mapnik::box2d<double> ext = ds->envelope();
+        CAPTURE(ext);
+        INFO(std::setprecision(6) << std::fixed << ext.minx() << "/" << ext.miny() << " " << ext.maxx() << "/" << ext.maxy());
+        REQUIRE(ext.minx() == 0);
+        REQUIRE(ext.miny() == 0);
+        REQUIRE(ext.maxx() == 1);
+        REQUIRE(ext.maxy() == 2);
+    }
 */
-        SECTION("Postgis query extent: from subquery with 'extent_from_subquery=true'")
-        {
-            params["table"] = "(SELECT * FROM test where gid=4) as data";
-            params["extent_from_subquery"] = "true";
-            auto ds = mapnik::datasource_cache::instance().create(params);
-            REQUIRE(ds != nullptr);
-            mapnik::box2d<double> ext = ds->envelope();
-            CAPTURE(ext);
-            INFO(std::setprecision(6) << std::fixed << ext.minx() << "/" << ext.miny() << " " << ext.maxx() << "/" << ext.maxy());
-            REQUIRE(ext.minx() == 0);
-            REQUIRE(ext.miny() == 0);
-            REQUIRE(ext.maxx() == 1);
-            REQUIRE(ext.maxy() == 2);
-        }
+    SECTION("Postgis query extent: from subquery with 'extent_from_subquery=true'")
+    {
+        params["table"] = "(SELECT * FROM test where gid=4) as data";
+        params["extent_from_subquery"] = "true";
+        auto ds = mapnik::datasource_cache::instance().create(params);
+        REQUIRE(ds != nullptr);
+        mapnik::box2d<double> ext = ds->envelope();
+        CAPTURE(ext);
+        INFO(std::setprecision(6) << std::fixed << ext.minx() << "/" << ext.miny() << " " << ext.maxx() << "/" << ext.maxy());
+        REQUIRE(ext.minx() == 0);
+        REQUIRE(ext.miny() == 0);
+        REQUIRE(ext.maxx() == 1);
+        REQUIRE(ext.maxy() == 2);
+    }
 /* deactivated for merging: still investigating a proper fix
-        SECTION("Postgis query extent: subset with 'extent_from_subquery=true' and 'scale_denominator'")
-        {
-            // !!!! postgis-vt-util::z() returns 'null' when 'scale_denominator > 600000000'
-            // https://github.com/mapbox/postgis-vt-util/blob/559f073877696a6bfea41baf3e1065f9cf4d18d1/postgis-vt-util.sql#L615-L617
-            params["table"] = "(SELECT * FROM test where gid=4 AND z(!scale_denominator!) BETWEEN 0 AND 22) as data";
-            params["extent_from_subquery"] = "true";
-            auto ds = mapnik::datasource_cache::instance().create(params);
-            REQUIRE(ds != nullptr);
-            mapnik::box2d<double> ext = ds->envelope();
-            CAPTURE(ext);
-            INFO("" << std::setprecision(6) << std::fixed << ext.minx() << "/" << ext.miny() << " " << ext.maxx() << "/" << ext.maxy());
-            REQUIRE(ext.minx() == 0);
-            REQUIRE(ext.miny() == 0);
-            REQUIRE(ext.maxx() == 1);
-            REQUIRE(ext.maxy() == 2);
-        }
+    SECTION("Postgis query extent: subset with 'extent_from_subquery=true' and 'scale_denominator'")
+    {
+        // !!!! postgis-vt-util::z() returns 'null' when 'scale_denominator > 600000000'
+        // https://github.com/mapbox/postgis-vt-util/blob/559f073877696a6bfea41baf3e1065f9cf4d18d1/postgis-vt-util.sql#L615-L617
+        params["table"] = "(SELECT * FROM test where gid=4 AND z(!scale_denominator!) BETWEEN 0 AND 22) as data";
+        params["extent_from_subquery"] = "true";
+        auto ds = mapnik::datasource_cache::instance().create(params);
+        REQUIRE(ds != nullptr);
+        mapnik::box2d<double> ext = ds->envelope();
+        CAPTURE(ext);
+        INFO("" << std::setprecision(6) << std::fixed << ext.minx() << "/" << ext.miny() << " " << ext.maxx() << "/" << ext.maxy());
+        REQUIRE(ext.minx() == 0);
+        REQUIRE(ext.miny() == 0);
+        REQUIRE(ext.maxx() == 1);
+        REQUIRE(ext.maxy() == 2);
+    }
 */
-    }
 }