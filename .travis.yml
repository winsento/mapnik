language: cpp

compiler:
 - gcc

before_install:
 - echo 'yes' | sudo add-apt-repository ppa:mapnik/boost
 - echo 'yes' | sudo add-apt-repository ppa:ubuntu-toolchain-r/test
 - sudo apt-get update -qq
<<<<<<< HEAD
 - sudo apt-get install -qq gcc-4.7 g++-4.7 libboost-dev libboost-filesystem-dev libboost-program-options-dev libboost-python-dev libboost-regex-dev libboost-system-dev libboost-thread-dev python-nose libicu-dev libpng-dev libjpeg-dev libtiff-dev libwebp-dev libz-dev libfreetype6-dev libxml2-dev libproj-dev

script:
 - if [ "${CXX}" = 'g++' ]; then export CXX="g++-4.7" && export CC="gcc-4.7"; fi; ./configure CXX=${CXX} CC=${CC} DEMO=False BINDINGS=python CPP_TESTS=True CAIRO=False FAST=True || cat config.log
 - JOBS=1 make
=======
 - sudo apt-get install -qq make libboost-dev libboost-filesystem-dev libboost-program-options-dev libboost-python-dev libboost-regex-dev libboost-system-dev libboost-thread-dev python-nose libicu-dev libpng-dev libjpeg-dev libtiff-dev libwebp-dev libz-dev libfreetype6-dev libxml2-dev libproj-dev libcairo-dev python-cairo-dev libsqlite3-dev postgresql-server-dev*

script:
 - ./configure CXX=${CXX} CC=${CC} DEMO=False BINDINGS='python' CPP_TESTS=True CAIRO=True FAST=True && JOBS=2 make
>>>>>>> a5926e70
 - make test-local

branches:
  only:
    - master
    - 2.3.x

notifications:
  irc:
    channels:
      - "irc.freenode.org#mapnik"
    use_notice: true<|MERGE_RESOLUTION|>--- conflicted
+++ resolved
@@ -7,18 +7,11 @@
  - echo 'yes' | sudo add-apt-repository ppa:mapnik/boost
  - echo 'yes' | sudo add-apt-repository ppa:ubuntu-toolchain-r/test
  - sudo apt-get update -qq
-<<<<<<< HEAD
- - sudo apt-get install -qq gcc-4.7 g++-4.7 libboost-dev libboost-filesystem-dev libboost-program-options-dev libboost-python-dev libboost-regex-dev libboost-system-dev libboost-thread-dev python-nose libicu-dev libpng-dev libjpeg-dev libtiff-dev libwebp-dev libz-dev libfreetype6-dev libxml2-dev libproj-dev
+ - sudo apt-get install -qq gcc-4.7 g++-4.7 make libboost-dev libboost-filesystem-dev libboost-program-options-dev libboost-python-dev libboost-regex-dev libboost-system-dev libboost-thread-dev python-nose libicu-dev libpng-dev libjpeg-dev libtiff-dev libwebp-dev libz-dev libfreetype6-dev libxml2-dev libproj-dev libcairo-dev python-cairo-dev libsqlite3-dev postgresql-server-dev*
 
 script:
- - if [ "${CXX}" = 'g++' ]; then export CXX="g++-4.7" && export CC="gcc-4.7"; fi; ./configure CXX=${CXX} CC=${CC} DEMO=False BINDINGS=python CPP_TESTS=True CAIRO=False FAST=True || cat config.log
+ - if [ "${CXX}" = 'g++' ]; then export CXX="g++-4.7" && export CC="gcc-4.7"; fi; ./configure CXX=${CXX} CC=${CC} DEMO=False BINDINGS=python CPP_TESTS=True CAIRO=True FAST=True || cat config.log
  - JOBS=1 make
-=======
- - sudo apt-get install -qq make libboost-dev libboost-filesystem-dev libboost-program-options-dev libboost-python-dev libboost-regex-dev libboost-system-dev libboost-thread-dev python-nose libicu-dev libpng-dev libjpeg-dev libtiff-dev libwebp-dev libz-dev libfreetype6-dev libxml2-dev libproj-dev libcairo-dev python-cairo-dev libsqlite3-dev postgresql-server-dev*
-
-script:
- - ./configure CXX=${CXX} CC=${CC} DEMO=False BINDINGS='python' CPP_TESTS=True CAIRO=True FAST=True && JOBS=2 make
->>>>>>> a5926e70
  - make test-local
 
 branches:
