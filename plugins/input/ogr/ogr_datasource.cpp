/*****************************************************************************
 *
 * This file is part of Mapnik (c++ mapping toolkit)
 *
 * Copyright (C) 2011 Artem Pavlenko
 *
 * This library is free software; you can redistribute it and/or
 * modify it under the terms of the GNU Lesser General Public
 * License as published by the Free Software Foundation; either
 * version 2.1 of the License, or (at your option) any later version.
 *
 * This library is distributed in the hope that it will be useful,
 * but WITHOUT ANY WARRANTY; without even the implied warranty of
 * MERCHANTABILITY or FITNESS FOR A PARTICULAR PURPOSE.  See the GNU
 * Lesser General Public License for more details.
 *
 * You should have received a copy of the GNU Lesser General Public
 * License along with this library; if not, write to the Free Software
 * Foundation, Inc., 51 Franklin St, Fifth Floor, Boston, MA  02110-1301  USA
 *
 *****************************************************************************/
// $Id$

#include <iostream>
#include <fstream>
#include <stdexcept>

#include "ogr_datasource.hpp"
#include "ogr_featureset.hpp"
#include "ogr_index_featureset.hpp"
#include "ogr_feature_ptr.hpp"

#include <gdal_version.h>

// mapnik
#include <mapnik/ptree_helpers.hpp>
#include <mapnik/geom_util.hpp>

// boost
#include <boost/algorithm/string.hpp>
#include <boost/make_shared.hpp>

using mapnik::datasource;
using mapnik::parameters;

DATASOURCE_PLUGIN(ogr_datasource)

using mapnik::box2d;
using mapnik::coord2d;
using mapnik::query;
using mapnik::featureset_ptr;
using mapnik::layer_descriptor;
using mapnik::attribute_descriptor;
using mapnik::datasource_exception;
using mapnik::filter_in_box;
using mapnik::filter_at_point;


ogr_datasource::ogr_datasource(parameters const& params, bool bind)
    : datasource(params),
      extent_(),
      type_(datasource::Vector),
      desc_(*params_.get<std::string>("type"), *params_.get<std::string>("encoding", "utf-8")),
      indexed_(false)
{
    boost::optional<std::string> file = params.get<std::string>("file");
    boost::optional<std::string> string = params.get<std::string>("string");
    if (! file && ! string)
    {
        throw datasource_exception("missing <file> or <string> parameter");
    }

    if (string)
    {
        dataset_name_ = *string;
    }
    else
    {
        boost::optional<std::string> base = params.get<std::string>("base");
        if (base)
        {
            dataset_name_ = *base + "/" + *file;
        }
        else
        {
            dataset_name_ = *file;
        }
    }

    if (bind)
    {
        this->bind();
    }
}

ogr_datasource::~ogr_datasource()
{
    if (is_bound_)
    {
        // free layer before destroying the datasource
        layer_.free_layer();

        OGRDataSource::DestroyDataSource (dataset_);
    }
}

void ogr_datasource::bind() const
{
    if (is_bound_) return;

    // initialize ogr formats
    OGRRegisterAll();

    std::string driver = *params_.get<std::string>("driver","");

    if (! driver.empty())
    {
        OGRSFDriver * ogr_driver = OGRSFDriverRegistrar::GetRegistrar()->GetDriverByName(driver.c_str());
        if (ogr_driver && ogr_driver != NULL)
        {
            dataset_ = ogr_driver->Open((dataset_name_).c_str(), FALSE);
        }

    }
    else
    {
        // open ogr driver
        dataset_ = OGRSFDriverRegistrar::Open((dataset_name_).c_str(), FALSE);
    }

    if (! dataset_)
    {
        const std::string err = CPLGetLastErrorMsg();
        if (err.size() == 0)
        {
            throw datasource_exception("OGR Plugin: connection failed: " + dataset_name_ + " was not found or is not a supported format");
        }
        else
        {
            throw datasource_exception("OGR Plugin: " + err);
        }
    }

    // initialize layer
    boost::optional<std::string> layer_by_name = params_.get<std::string>("layer");
    boost::optional<unsigned> layer_by_index = params_.get<unsigned>("layer_by_index");
    boost::optional<std::string> layer_by_sql = params_.get<std::string>("layer_by_sql");

    int passed_parameters = 0;
    passed_parameters += layer_by_name ? 1 : 0;
    passed_parameters += layer_by_index ? 1 : 0;
    passed_parameters += layer_by_sql ? 1 : 0;

    if (passed_parameters > 1)
    {
        throw datasource_exception("OGR Plugin: you can only select an ogr layer by name "
                                   "('layer' parameter), by number ('layer_by_index' parameter), "
                                   "or by sql ('layer_by_sql' parameter), "
                                   "do not supply 2 or more of them at the same time" );
    }

    if (layer_by_name)
    {
        layer_name_ = *layer_by_name;
        layer_.layer_by_name(dataset_, layer_name_);
    }
    else if (layer_by_index)
    {
        const unsigned num_layers = dataset_->GetLayerCount();
        if (*layer_by_index >= num_layers)
        {
            std::ostringstream s;
            s << "OGR Plugin: only ";
            s << num_layers;
            s << " layer(s) exist, cannot find layer by index '" << *layer_by_index << "'";

            throw datasource_exception(s.str());
        }

        layer_.layer_by_index(dataset_, *layer_by_index);
        layer_name_ = layer_.layer_name();
    }
    else if (layer_by_sql)
    {
        layer_.layer_by_sql(dataset_, *layer_by_sql);
        layer_name_ = layer_.layer_name();
    }
    else
    {
        std::ostringstream s;
        s << "OGR Plugin: missing <layer> or <layer_by_index> or <layer_by_sql> "
          << "parameter, available layers are: ";

        unsigned num_layers = dataset_->GetLayerCount();
        bool layer_found = false;
        for (unsigned i = 0; i < num_layers; ++i )
        {
            OGRLayer* ogr_layer = dataset_->GetLayer(i);
            OGRFeatureDefn* ogr_layer_def = ogr_layer->GetLayerDefn();
            if (ogr_layer_def != 0)
            {
                layer_found = true;
                s << " '" << ogr_layer_def->GetName() << "' ";
            }
        }

        if (! layer_found)
        {
            s << "None (no layers were found in dataset)";
        }

        throw datasource_exception(s.str());
    }

    if (! layer_.is_valid())
    {
        std::string s("OGR Plugin: ");

        if (layer_by_name)
        {
            s += "cannot find layer by name '" + *layer_by_name;
        }
        else if (layer_by_index)
        {
            s += "cannot find layer by index number '" + *layer_by_index;
        }
        else if (layer_by_sql)
        {
            s += "cannot find layer by sql query '" + *layer_by_sql;
        }

        s += "' in dataset '" + dataset_name_ + "'";

        throw datasource_exception(s);
    }

    // work with real OGR layer
    OGRLayer* layer = layer_.layer();

    // initialize envelope
    OGREnvelope envelope;
    layer->GetExtent(&envelope);
    extent_.init(envelope.MinX, envelope.MinY, envelope.MaxX, envelope.MaxY);

    // scan for index file
    // TODO - layer names don't match dataset name, so this will break for
    // any layer types of ogr than shapefiles, etc
    // fix here and in ogrindex
    size_t breakpoint = dataset_name_.find_last_of(".");
    if (breakpoint == std::string::npos)
    {
        breakpoint = dataset_name_.length();
    }
    index_name_ = dataset_name_.substr(0, breakpoint) + ".ogrindex";

    std::ifstream index_file(index_name_.c_str(), std::ios::in | std::ios::binary);
    if (index_file)
    {
        indexed_ = true;
        index_file.close();
    }
#if 0
    // TODO - enable this warning once the ogrindex tool is a bit more stable/mature
    else
    {
        std::clog << "### Notice: no ogrindex file found for " << dataset_name_
                  << ", use the 'ogrindex' program to build an index for faster rendering"
                  << std::endl;
    }
#endif

    // deal with attributes descriptions
    OGRFeatureDefn* def = layer->GetLayerDefn();
    if (def != 0)
    {
        const int fld_count = def->GetFieldCount();
        for (int i = 0; i < fld_count; i++)
        {
            OGRFieldDefn* fld = def->GetFieldDefn(i);

            const std::string fld_name = fld->GetNameRef();
            const OGRFieldType type_oid = fld->GetType();

            switch (type_oid)
            {
            case OFTInteger:
                desc_.add_descriptor(attribute_descriptor(fld_name, mapnik::Integer));
                break;

            case OFTReal:
                desc_.add_descriptor(attribute_descriptor(fld_name, mapnik::Double));
                break;

            case OFTString:
            case OFTWideString: // deprecated
                desc_.add_descriptor(attribute_descriptor(fld_name, mapnik::String));
                break;

            case OFTBinary:
                desc_.add_descriptor(attribute_descriptor(fld_name, mapnik::Object));
                break;

            case OFTIntegerList:
            case OFTRealList:
            case OFTStringList:
            case OFTWideStringList: // deprecated !
#ifdef MAPNIK_DEBUG
                std::clog << "OGR Plugin: unhandled type_oid=" << type_oid << std::endl;
#endif
                break;

            case OFTDate:
            case OFTTime:
            case OFTDateTime: // unhandled !
#ifdef MAPNIK_DEBUG
                std::clog << "OGR Plugin: unhandled type_oid=" << type_oid << std::endl;
#endif
                desc_.add_descriptor(attribute_descriptor(fld_name, mapnik::Object));
                break;

            default: // unknown
#ifdef MAPNIK_DEBUG
                std::clog << "OGR Plugin: unknown type_oid=" << type_oid << std::endl;
#endif
                break;
            }
        }
    }

    is_bound_ = true;
}

std::string ogr_datasource::name()
{
    return "ogr";
}

mapnik::datasource::datasource_t ogr_datasource::type() const
{
    return type_;
}

box2d<double> ogr_datasource::envelope() const
{
    if (! is_bound_) bind();
    return extent_;
}

boost::optional<mapnik::datasource::geometry_t> ogr_datasource::get_geometry_type() const
{
    boost::optional<mapnik::datasource::geometry_t> result;
    if (dataset_ && layer_.is_valid())
    {
        OGRLayer* layer = layer_.layer();
        // NOTE: wkbFlatten macro in ogr flattens 2.5d types into base 2d type
#if GDAL_VERSION_NUM < 1800
        switch (wkbFlatten(layer->GetLayerDefn()->GetGeomType()))
#else
        switch (wkbFlatten(layer->GetGeomType()))
#endif
        {
        case wkbPoint:
        case wkbMultiPoint:
            result.reset(mapnik::datasource::Point);
            break;
        case wkbLinearRing:
        case wkbLineString:
        case wkbMultiLineString:
            result.reset(mapnik::datasource::LineString);
            break;
        case wkbPolygon:
        case wkbMultiPolygon:
            result.reset(mapnik::datasource::Polygon);
            break;
        case wkbGeometryCollection:
            result.reset(mapnik::datasource::Collection);
            break;
        case wkbNone:
        case wkbUnknown:
            {
                // fallback to inspecting first actual geometry
                // TODO - csv and shapefile inspect first 4 features
                if (dataset_ && layer_.is_valid())
                {
                    OGRLayer* layer = layer_.layer();
                    ogr_feature_ptr feat(layer->GetNextFeature());
                    if ((*feat) != NULL)
                    {
                        OGRGeometry* geom = (*feat)->GetGeometryRef();
                        if (geom && ! geom->IsEmpty())
                        {
                            switch (wkbFlatten(geom->getGeometryType()))
                            {
                            case wkbPoint:
                            case wkbMultiPoint:
                                result.reset(mapnik::datasource::Point);
                                break;
                            case wkbLinearRing:
                            case wkbLineString:
                            case wkbMultiLineString:
                                result.reset(mapnik::datasource::LineString);
                                break;
                            case wkbPolygon:
                            case wkbMultiPolygon:
                                result.reset(mapnik::datasource::Polygon);
                                break;
                            case wkbGeometryCollection:
                                result.reset(mapnik::datasource::Collection);
                                break;
                            default:
                                break;
                            }
                        }
                    }
                }
                break;
            }
        default:
            break;
        }
    }
    
    return result;
}

layer_descriptor ogr_datasource::get_descriptor() const
{
    if (! is_bound_) bind();
    return desc_;
}

<<<<<<< HEAD
std::map<std::string, mapnik::parameters> ogr_datasource::get_statistics()  const
{
    if (! is_bound_) bind();
    return stats_;
}

featureset_ptr ogr_datasource::features(query const& q) const
=======
void validate_attribute_names(query const& q, std::vector<attribute_descriptor> const& names )
>>>>>>> f53122ea
{
    std::set<std::string> const& attribute_names = q.property_names();
    std::set<std::string>::const_iterator pos = attribute_names.begin();
    std::set<std::string>::const_iterator end_names = attribute_names.end();
    
    for ( ;pos != end_names; ++pos)
    {
        bool found_name = false;
        
        std::vector<attribute_descriptor>::const_iterator itr = names.begin();
        std::vector<attribute_descriptor>::const_iterator end = names.end();
            
        for (; itr!=end; ++itr)
        {            
            if (itr->get_name() == *pos)
            {
                found_name = true;                    
                break;
            }
        }
        
        if (! found_name)
        {
            std::ostringstream s;
            std::vector<attribute_descriptor>::const_iterator itr = names.begin();
            std::vector<attribute_descriptor>::const_iterator end = names.end();
            s << "OGR Plugin: no attribute '" << *pos << "'. Valid attributes are: ";
            for ( ;itr!=end;++itr)
            {
                s << itr->get_name() << std::endl;
            }
            throw mapnik::datasource_exception(s.str());
        }
    }
}

featureset_ptr ogr_datasource::features(query const& q) const
{
    if (! is_bound_) bind();

    if (dataset_ && layer_.is_valid())
    {
        // First we validate query fields: https://github.com/mapnik/mapnik/issues/792        
        
        std::vector<attribute_descriptor> const& desc_ar = desc_.get_descriptors();
        // feature context (schema)
        mapnik::context_ptr ctx = boost::make_shared<mapnik::context_type>();
        
        std::vector<attribute_descriptor>::const_iterator itr = desc_ar.begin();
        std::vector<attribute_descriptor>::const_iterator end = desc_ar.end();
        
        for (; itr!=end; ++itr) ctx->push(itr->get_name()); // TODO only push query attributes
                
        validate_attribute_names(q, desc_ar);        
        
        OGRLayer* layer = layer_.layer();

        if (indexed_)
        {
            filter_in_box filter(q.get_bbox());

            return featureset_ptr(new ogr_index_featureset<filter_in_box>(ctx,
                                                                          *dataset_,
                                                                          *layer,
                                                                          filter,
                                                                          index_name_,
                                                                          desc_.get_encoding()
                                                                          ));
        }
        else
        {
            return featureset_ptr(new ogr_featureset (ctx,
                                                      *dataset_,
                                                      *layer,
                                                      q.get_bbox(),
                                                      desc_.get_encoding()
                                                      ));
        }
    }

    return featureset_ptr();
}

featureset_ptr ogr_datasource::features_at_point(coord2d const& pt) const
{
    if (!is_bound_) bind();

    if (dataset_ && layer_.is_valid())
    {
        std::vector<attribute_descriptor> const& desc_ar = desc_.get_descriptors();
        // feature context (schema)
        mapnik::context_ptr ctx = boost::make_shared<mapnik::context_type>();
        
        std::vector<attribute_descriptor>::const_iterator itr = desc_ar.begin();
        std::vector<attribute_descriptor>::const_iterator end = desc_ar.end();
        for (; itr!=end; ++itr) ctx->push(itr->get_name());
        
        OGRLayer* layer = layer_.layer();
        
        if (indexed_)
        {
            filter_at_point filter(pt);
            
            return featureset_ptr(new ogr_index_featureset<filter_at_point> (ctx,
                                                                             *dataset_,
                                                                             *layer,
                                                                             filter,
                                                                             index_name_,
                                                                             desc_.get_encoding()
                                                                             ));
        }
        else
        {
            OGRPoint point;
            point.setX (pt.x);
            point.setY (pt.y);

            return featureset_ptr(new ogr_featureset (ctx,
                                                      *dataset_,
                                                      *layer,
                                                      point,
                                                      desc_.get_encoding()
                                                      ));
        }
    }

    return featureset_ptr();
}<|MERGE_RESOLUTION|>--- conflicted
+++ resolved
@@ -429,17 +429,13 @@
     return desc_;
 }
 
-<<<<<<< HEAD
 std::map<std::string, mapnik::parameters> ogr_datasource::get_statistics()  const
 {
     if (! is_bound_) bind();
     return stats_;
 }
 
-featureset_ptr ogr_datasource::features(query const& q) const
-=======
 void validate_attribute_names(query const& q, std::vector<attribute_descriptor> const& names )
->>>>>>> f53122ea
 {
     std::set<std::string> const& attribute_names = q.property_names();
     std::set<std::string>::const_iterator pos = attribute_names.begin();
