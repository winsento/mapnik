--- conflicted
+++ resolved
@@ -54,11 +54,8 @@
         {
             s.append(style_names[i]);
         }
-<<<<<<< HEAD
-        return boost::python::make_tuple(l.clear_label_cache(),l.getMinZoom(),l.getMaxZoom(),l.isQueryable(),l.datasource_parameters(),l.cache_features(),s);
-=======
-        return boost::python::make_tuple(l.clear_label_cache(),l.min_zoom(),l.max_zoom(),l.queryable(),l.datasource()->params(),l.cache_features(),s);
->>>>>>> 207ecfd5
+        return boost::python::make_tuple(l.clear_label_cache(),
+l.min_zoom(),l.max_zoom(),l.queryable(),l.datasource()->params(),l.cache_features(),s);
     }
 
     static void
