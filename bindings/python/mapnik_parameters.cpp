--- conflicted
+++ resolved
@@ -193,8 +193,6 @@
     return boost::make_shared<mapnik::parameter>(key_utf8, ustr_utf8);
 }
 
-<<<<<<< HEAD
-
 boost::python::dict to_json(const parameters& p)
 {
     using namespace boost::python;
@@ -208,8 +206,6 @@
     return d;
 }
 
-=======
->>>>>>> 6f91aaa7
 void export_parameters()
 {
     using namespace boost::python;
